// Copyright (c) ppy Pty Ltd <contact@ppy.sh>. Licensed under the MIT Licence.
// See the LICENCE file in the repository root for full licence text.

using System;
using System.Collections.Generic;
using System.Threading.Tasks;
using Microsoft.IdentityModel.JsonWebTokens;
using osu.Game.Online.Multiplayer;
using osu.Game.Scoring;
using osu.Server.Spectator.Database.Models;

namespace osu.Server.Spectator.Database
{
    public interface IDatabaseAccess : IDisposable
    {
        /// <summary>
        /// Returns the database ID of the user to whom the supplied <paramref name="jwtToken"/> belongs.
        /// Will be <c>null</c> if the token does not exist, has expired or has been revoked.
        /// </summary>
        Task<int?> GetUserIdFromTokenAsync(JsonWebToken jwtToken);

        /// <summary>
        /// Whether the user with the given <paramref name="userId"/> is currently restricted.
        /// </summary>
        Task<bool> IsUserRestrictedAsync(int userId);

        /// <summary>
        /// Returns a username from a <paramref name="userId"/>.
        /// </summary>
        Task<string?> GetUsernameAsync(int userId);

        /// <summary>
        /// Returns the <see cref="multiplayer_room"/> with the given <paramref name="roomId"/>.
        /// </summary>
        Task<multiplayer_room?> GetRoomAsync(long roomId);

        /// <summary>
        /// Returns the <see cref="multiplayer_room"/> with the given <paramref name="roomId"/>.
        /// Rooms of type <see cref="database_match_type.playlists"/> are not returned by this method.
        /// </summary>
        Task<multiplayer_room?> GetRealtimeRoomAsync(long roomId);

        /// <summary>
        /// Retrieves a beatmap corresponding to the given <paramref name="beatmapId"/>.
        /// </summary>
        Task<database_beatmap?> GetBeatmapAsync(int beatmapId);

        /// <summary>
        /// Retrieves beatmaps corresponding to the given <paramref name="beatmapIds"/>.
        /// </summary>
        Task<database_beatmap[]> GetBeatmapsAsync(int[] beatmapIds);

        /// <summary>
        /// Retrieves all beatmaps corresponding to the given <paramref name="beatmapSetId"/>.
        /// </summary>
        Task<database_beatmap[]> GetBeatmapsAsync(int beatmapSetId);

        /// <summary>
        /// Marks the given <paramref name="room"/> as active and accepting new players.
        /// </summary>
        Task MarkRoomActiveAsync(MultiplayerRoom room);

        /// <summary>
        /// Updates the current settings of <paramref name="room"/> in the database.
        /// </summary>
        Task UpdateRoomSettingsAsync(MultiplayerRoom room);

        /// <summary>
        /// Updates the current status of <paramref name="room"/> in the database.
        /// </summary>
        Task UpdateRoomStatusAsync(MultiplayerRoom room);

        /// <summary>
        /// Updates the current host of <paramref name="room"/> in the database.
        /// </summary>
        Task UpdateRoomHostAsync(MultiplayerRoom room);

        /// <summary>
        /// Add a new participant for the specified <paramref name="room"/> in the database.
        /// </summary>
        Task AddRoomParticipantAsync(MultiplayerRoom room, MultiplayerRoomUser user);

        /// <summary>
        /// Adds a login entry for the specified user.
        /// </summary>
        Task AddLoginForUserAsync(int userId, string? userIp);

        Task OfflineUser(int userId);

        /// <summary>
        /// Remove a new participant for the specified <paramref name="room"/> in the database.
        /// </summary>
        Task RemoveRoomParticipantAsync(MultiplayerRoom room, MultiplayerRoomUser user);

        /// <summary>
        /// Retrieves a playlist item from a room.
        /// </summary>
        /// <param name="roomId">The room.</param>
        /// <param name="playlistItemId">The playlist item.</param>
        Task<multiplayer_playlist_item> GetPlaylistItemAsync(long roomId, long playlistItemId);

        /// <summary>
        /// Creates a new playlist item.
        /// </summary>
        /// <returns>The playlist item ID.</returns>
        Task<long> AddPlaylistItemAsync(multiplayer_playlist_item item);

        /// <summary>
        /// Updates an existing playlist item.
        /// </summary>
        /// <param name="item">The new playlist item settings.</param>
        Task UpdatePlaylistItemAsync(multiplayer_playlist_item item);

        /// <summary>
        /// Removes a playlist item.
        /// </summary>
        /// <param name="roomId">The room.</param>
        /// <param name="playlistItemId">The playlist item ID to remove.</param>
        Task RemovePlaylistItemAsync(long roomId, long playlistItemId);

        /// <summary>
        /// Marks a playlist item as having been played.
        /// </summary>
        Task MarkPlaylistItemAsPlayedAsync(long roomId, long playlistItemId);

        /// <summary>
        /// Marks the given <paramref name="room"/> as ended and no longer accepting new players or scores.
        /// </summary>
        Task EndMatchAsync(MultiplayerRoom room);

        /// <summary>
        /// Retrieves all playlist items.
        /// </summary>
        /// <param name="roomId">The room to retrieve playlist items from.</param>
        Task<multiplayer_playlist_item[]> GetAllPlaylistItemsAsync(long roomId);

        /// <summary>
        /// Mark a score as having a replay available.
        /// </summary>
        /// <param name="score">The score to mark.</param>
        Task MarkScoreHasReplay(Score score);

        /// <summary>
        /// Retrieves the <see cref="SoloScore"/> for a given score token. Will return null while the score has not yet been submitted.
        /// </summary>
        /// <param name="token">The score token.</param>
        /// <returns>The <see cref="SoloScore"/>.</returns>
        Task<SoloScore?> GetScoreFromTokenAsync(long token);

        /// <summary>
        /// Returns the <see cref="SoloScore"/> for the given ID.
        /// </summary>
        Task<SoloScore?> GetScoreAsync(long scoreId);

        /// <summary>
        /// Returns <see langword="true"/> if the score with the supplied <paramref name="scoreId"/> has been successfully processed.
        /// </summary>
        Task<bool> IsScoreProcessedAsync(long scoreId);

        /// <summary>
        /// Returns information about if the user with the supplied <paramref name="zebraId"/> has been added as a friend or blocked by the user with the supplied <paramref name="userId"/>.
        /// </summary>
        Task<phpbb_zebra?> GetUserRelation(int userId, int zebraId);

        /// <summary>
        /// Lists the specified user's friends.
        /// </summary>
        Task<IEnumerable<int>> GetUserFriendsAsync(int userId);

        /// <summary>
        /// Returns <see langword="true"/> if the user with the supplied <paramref name="userId"/> allows private messages from people not on their friends list.
        /// </summary>
        Task<bool> GetUserAllowsPMs(int userId);

        /// <summary>
        /// Returns a single build with the given ID.
        /// </summary>
        /// <param name="buildId"></param>
        /// <returns></returns>
        Task<osu_build?> GetBuildByIdAsync(int buildId);

        /// <summary>
        /// Returns all available main builds from the lazer and tachyon release streams.
        /// </summary>
        Task<IEnumerable<osu_build>> GetAllMainLazerBuildsAsync();

        /// <summary>
        /// Returns all known platform-specifc lazer and tachyon builds.
        /// </summary>
        Task<IEnumerable<osu_build>> GetAllPlatformSpecificLazerBuildsAsync();

        /// <summary>
        /// Updates the <see cref="osu_build.users"/> count of a given <paramref name="build"/>.
        /// </summary>
        Task UpdateBuildUserCountAsync(osu_build build);

        /// <summary>
        /// Retrieves all <see cref="chat_filter"/>s from the database.
        /// </summary>
        Task<IEnumerable<chat_filter>> GetAllChatFiltersAsync();

        /// <summary>
        /// Retrieves all active rooms from the <see cref="room_category.daily_challenge"/> category.
        /// </summary>
        Task<IEnumerable<multiplayer_room>> GetActiveDailyChallengeRoomsAsync();

        /// <summary>
        /// If <paramref name="scoreId"/> is associated with a multiplayer score, returns the room ID and playlist item ID which the score was set on.
        /// Otherwise, returns <see langword="null"/>.
        /// </summary>
        Task<(long roomID, long playlistItemID)?> GetMultiplayerRoomIdForScoreAsync(long scoreId);

        /// <summary>
        /// Retrieve all scores for a specified playlist item.
        /// </summary>
        /// <param name="playlistItemId">The playlist item.</param>
        Task<IEnumerable<SoloScore>> GetAllScoresForPlaylistItem(long playlistItemId);

        /// <summary>
        /// Retrieve all passing scores for a specified playlist item.
        /// </summary>
        /// <param name="roomId"></param>
        /// <param name="playlistItemId">The playlist item.</param>
        /// <param name="afterScoreId">An optional score ID to only fetch newer scores.</param>
<<<<<<< HEAD
        /// <returns></returns>
        Task<IEnumerable<SoloScore>> GetPassingScoresForPlaylistItem(long roomId, long playlistItemId, ulong afterScoreId = 0UL);
=======
        Task<IEnumerable<SoloScore>> GetPassingScoresForPlaylistItem(long playlistItemId, ulong afterScoreId = 0);
>>>>>>> 7284b3a5

        /// <summary>
        /// Returns the best score of user with <paramref name="userId"/> on the playlist item with <paramref name="playlistItemId"/>.
        /// </summary>
        Task<playlist_best_score?> GetUserBestScoreAsync(long roomId, long playlistItemId, int userId);

        /// <summary>
        /// Gets the overall rank of user <paramref name="userId"/> in the room with <paramref name="roomId"/>.
        /// </summary>
        Task<int> GetUserRankInRoomAsync(long roomId, long playlistItemId, ulong scoreId);

        /// <summary>
        /// Logs an event that happened in a multiplayer room.
        /// </summary>
        Task LogRoomEventAsync(multiplayer_realtime_room_event ev);

        /// <summary>
<<<<<<< HEAD
        /// 预确保谱面存在。
        /// </summary>
        /// <remarks>
        ///  This will queue a background job to download the beatmap if it does not already exist.
        /// </remarks>
        Task<database_beatmap?> GetBeatmapOrFetchAsync(int beatmapId);

        Task<fail_time?> GetBeatmapFailTimeAsync(int beatmapId);

        Task UpdateFailTimeAsync(fail_time failTime);

        Task<int?> GetUserPlaytimeAsync(string gamemode, int userId);
        Task UpdateUserPlaytimeAsync(string gamemode, int userId, int playTime);
=======
        /// Toggles the user's "hide user presence" website setting.
        /// </summary>
        /// <param name="userId">The user's ID.</param>
        /// <param name="visible">Whether the user should appear online to other players on the website.</param>
        Task ToggleUserPresenceAsync(int userId, bool visible);

        Task<float> GetUserPPAsync(int userId, int rulesetId);

        Task<matchmaking_pool[]> GetActiveMatchmakingPoolsAsync();

        Task<matchmaking_pool?> GetMatchmakingPoolAsync(int poolId);

        Task<matchmaking_pool_beatmap[]> GetMatchmakingPoolBeatmapsAsync(int poolId);

        Task<matchmaking_user_stats?> GetMatchmakingUserStatsAsync(int userId, int rulesetId);

        Task UpdateMatchmakingUserStatsAsync(matchmaking_user_stats stats);
>>>>>>> 7284b3a5
    }
}<|MERGE_RESOLUTION|>--- conflicted
+++ resolved
@@ -222,12 +222,7 @@
         /// <param name="roomId"></param>
         /// <param name="playlistItemId">The playlist item.</param>
         /// <param name="afterScoreId">An optional score ID to only fetch newer scores.</param>
-<<<<<<< HEAD
-        /// <returns></returns>
-        Task<IEnumerable<SoloScore>> GetPassingScoresForPlaylistItem(long roomId, long playlistItemId, ulong afterScoreId = 0UL);
-=======
         Task<IEnumerable<SoloScore>> GetPassingScoresForPlaylistItem(long playlistItemId, ulong afterScoreId = 0);
->>>>>>> 7284b3a5
 
         /// <summary>
         /// Returns the best score of user with <paramref name="userId"/> on the playlist item with <paramref name="playlistItemId"/>.
@@ -245,7 +240,6 @@
         Task LogRoomEventAsync(multiplayer_realtime_room_event ev);
 
         /// <summary>
-<<<<<<< HEAD
         /// 预确保谱面存在。
         /// </summary>
         /// <remarks>
@@ -259,7 +253,6 @@
 
         Task<int?> GetUserPlaytimeAsync(string gamemode, int userId);
         Task UpdateUserPlaytimeAsync(string gamemode, int userId, int playTime);
-=======
         /// Toggles the user's "hide user presence" website setting.
         /// </summary>
         /// <param name="userId">The user's ID.</param>
@@ -277,6 +270,5 @@
         Task<matchmaking_user_stats?> GetMatchmakingUserStatsAsync(int userId, int rulesetId);
 
         Task UpdateMatchmakingUserStatsAsync(matchmaking_user_stats stats);
->>>>>>> 7284b3a5
     }
 }