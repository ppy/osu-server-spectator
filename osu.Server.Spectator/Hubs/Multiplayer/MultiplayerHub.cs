// Copyright (c) ppy Pty Ltd <contact@ppy.sh>. Licensed under the MIT Licence.
// See the LICENCE file in the repository root for full licence text.

using System;
using System.Collections.Generic;
using System.Linq;
using System.Threading.Tasks;
using MessagePack;
using Microsoft.AspNetCore.SignalR;
using Microsoft.Extensions.Logging;
using osu.Game.Online;
using osu.Game.Online.API;
using osu.Game.Online.Multiplayer;
using osu.Game.Online.Multiplayer.Countdown;
using osu.Game.Online.Rooms;
using osu.Server.Spectator.Database;
using osu.Server.Spectator.Database.Models;
using osu.Server.Spectator.Entities;
using osu.Server.Spectator.Extensions;
using osu.Server.Spectator.Hubs.Multiplayer.Matchmaking;
using osu.Server.Spectator.Hubs.Multiplayer.Matchmaking.Queue;
using osu.Server.Spectator.Services;

namespace osu.Server.Spectator.Hubs.Multiplayer
{
    public class MultiplayerHub : StatefulUserHub<IMultiplayerClient, MultiplayerClientState>, IMultiplayerServer
    {
        private static readonly MessagePackSerializerOptions message_pack_options = new MessagePackSerializerOptions(new SignalRUnionWorkaroundResolver());

        protected readonly EntityStore<ServerMultiplayerRoom> Rooms;
        protected readonly MultiplayerHubContext HubContext;
        private readonly IDatabaseFactory databaseFactory;
        private readonly ChatFilters chatFilters;
        private readonly ISharedInterop sharedInterop;
        private readonly MultiplayerEventLogger multiplayerEventLogger;
        private readonly IMatchmakingQueueBackgroundService matchmakingQueueService;

        public MultiplayerHub(
            ILoggerFactory loggerFactory,
            EntityStore<ServerMultiplayerRoom> rooms,
            EntityStore<MultiplayerClientState> users,
            IDatabaseFactory databaseFactory,
            ChatFilters chatFilters,
            IHubContext<MultiplayerHub> hubContext,
            ISharedInterop sharedInterop,
            MultiplayerEventLogger multiplayerEventLogger,
            IMatchmakingQueueBackgroundService matchmakingQueueService)
            : base(loggerFactory, users)
        {
            this.databaseFactory = databaseFactory;
            this.chatFilters = chatFilters;
            this.sharedInterop = sharedInterop;
            this.multiplayerEventLogger = multiplayerEventLogger;
            this.matchmakingQueueService = matchmakingQueueService;

            Rooms = rooms;
            HubContext = new MultiplayerHubContext(hubContext, rooms, users, loggerFactory, databaseFactory, sharedInterop, multiplayerEventLogger);
        }

        public async Task<MultiplayerRoom> CreateRoom(MultiplayerRoom room)
        {
            Log($"{Context.GetUserId()} creating room");

            long roomId = await sharedInterop.CreateRoomAsync(Context.GetUserId(), room);
            await multiplayerEventLogger.LogRoomCreatedAsync(roomId, Context.GetUserId());

            return await JoinRoomWithPassword(roomId, room.Settings.Password);
        }

        public Task<MultiplayerRoom> JoinRoom(long roomId) => JoinRoomWithPassword(roomId, string.Empty);

        public async Task<MultiplayerRoom> JoinRoomWithPassword(long roomId, string password)
        {
            Log($"Attempting to join room {roomId}");

            using (var db = databaseFactory.GetInstance())
            {
                if (await db.IsUserRestrictedAsync(Context.GetUserId()))
                    throw new InvalidStateException("Can't join a room when restricted.");
            }

            byte[] roomBytes;

            using (var userUsage = await GetOrCreateLocalUserState())
            {
                userUsage.Item ??= new MultiplayerClientState(Context.ConnectionId, Context.GetUserId());

                if (userUsage.Item.CurrentRoomID != null)
                {
                    // if the user already has a state, it means they are already in a room and can't join another without first leaving.
                    throw new InvalidStateException("Can't join a room when already in another room.");
                }

                // add the user to the room.
                var roomUser = new MultiplayerRoomUser(Context.GetUserId());

                // track whether this join necessitated starting the process of fetching the room and adding it to the room store.
                bool newRoomFetchStarted = false;

                using (var roomUsage = await Rooms.GetForUse(roomId, true))
                {
                    ServerMultiplayerRoom? room = null;

                    try
                    {
                        if (roomUsage.Item == null)
                        {
                            newRoomFetchStarted = true;

                            // the requested room is not yet tracked by this server.
                            room = await retrieveRoom(roomId);

                            if (!string.IsNullOrEmpty(room.Settings.Password))
                            {
                                if (room.Settings.Password != password)
                                    throw new InvalidPasswordException();
                            }

                            // the above call will only succeed if this user is the host.
                            room.Host = roomUser;

                            // mark the room active - and wait for confirmation of this operation from the database - before adding the user to the room.
                            await markRoomActive(room);

                            roomUsage.Item = room;
                        }
                        else
                        {
                            room = roomUsage.Item;

                            // this is a sanity check to keep *rooms* in a good state.
                            // in theory the connection clean-up code should handle this correctly.
                            if (room.Users.Any(u => u.UserID == roomUser.UserID))
                                throw new InvalidOperationException($"User {roomUser.UserID} attempted to join room {room.RoomID} they are already present in.");

                            if (!string.IsNullOrEmpty(room.Settings.Password))
                            {
                                if (room.Settings.Password != password)
                                    throw new InvalidPasswordException();
                            }
                        }

                        userUsage.Item.CurrentRoomID = roomId;

                        // because match controllers may send subsequent information via Users collection hooks,
                        // inform clients before adding user to the room.
                        await Clients.Group(GetGroupId(roomId)).UserJoined(roomUser);

                        await room.AddUser(roomUser);
                        room.UpdateForRetrieval();

                        await addDatabaseUser(room, roomUser);
                        await Groups.AddToGroupAsync(Context.ConnectionId, GetGroupId(roomId));

                        Log(room, "User joined");
                    }
                    catch
                    {
                        try
                        {
                            if (userUsage.Item != null)
                            {
                                if (room != null)
                                {
                                    // the user was joined to the room, so we can run the standard leaveRoom method.
                                    // this will handle closing the room if this was the only user.
                                    await HubContext.LeaveRoom(userUsage.Item, room, false);
                                }
                            }
                            else if (newRoomFetchStarted)
                            {
                                if (room != null)
                                {
                                    // the room was retrieved and associated to the usage, but something failed before the user (host) could join.
                                    // for now, let's mark the room as ended if this happens.
                                    await HubContext.EndDatabaseMatch(room, Context.GetUserId());
                                }

                                roomUsage.Destroy();
                            }
                        }
                        finally
                        {
                            // no matter how we end up cleaning up the room, ensure the user's context is destroyed.
                            userUsage.Destroy();
                        }

                        throw;
                    }

                    roomBytes = MessagePackSerializer.Serialize<MultiplayerRoom>(room, message_pack_options);
                }
            }

            try
            {
                // Run in background so we don't hold locks on user/room states.
                _ = sharedInterop.AddUserToRoomAsync(Context.GetUserId(), roomId, password);
            }
            catch
            {
                // Errors are logged internally by SharedInterop.
            }

            await multiplayerEventLogger.LogPlayerJoinedAsync(roomId, Context.GetUserId());

            return MessagePackSerializer.Deserialize<MultiplayerRoom>(roomBytes);
        }

        /// <summary>
        /// Attempt to retrieve and construct a room from the database backend, based on a room ID specification.
        /// This will check the database backing to ensure things are in a consistent state.
        /// It should only be called by the room's host, before any other user has joined (and will throw if not).
        /// </summary>
        /// <param name="roomId">The proposed room ID.</param>
        /// <exception cref="InvalidOperationException">If anything is wrong with this request.</exception>
        private async Task<ServerMultiplayerRoom> retrieveRoom(long roomId)
        {
            Log($"Retrieving room {roomId} from database");

            using (var db = databaseFactory.GetInstance())
            {
                // TODO: this call should be transactional, and mark the room as managed by this server instance.
                // This will allow for other instances to know not to reinitialise the room if the host arrives there.
                // Alternatively, we can move lobby retrieval away from osu-web and not require this in the first place.
                // Needs further discussion and consideration either way.
                var databaseRoom = await db.GetRealtimeRoomAsync(roomId);

                if (databaseRoom == null)
                    throw new InvalidOperationException("Specified match does not exist.");

                if (databaseRoom.ends_at != null && databaseRoom.ends_at < DateTimeOffset.Now)
                    throw new InvalidStateException("Match has already ended.");

                if (databaseRoom.type != database_match_type.matchmaking && databaseRoom.user_id != Context.GetUserId())
                    throw new InvalidOperationException("Non-host is attempting to join match before host");

                var room = new ServerMultiplayerRoom(roomId, HubContext, databaseFactory)
                {
                    ChannelID = databaseRoom.channel_id,
                    Settings = new MultiplayerRoomSettings
                    {
                        Name = databaseRoom.name,
                        Password = databaseRoom.password,
                        MatchType = databaseRoom.type.ToMatchType(),
                        QueueMode = databaseRoom.queue_mode.ToQueueMode(),
                        AutoStartDuration = TimeSpan.FromSeconds(databaseRoom.auto_start_duration),
                        AutoSkip = databaseRoom.auto_skip
                    }
                };

                await room.Initialise();

                return room;
            }
        }

        /// <summary>
        /// Marks a room active at the database, implying the host has joined and this server is now in control of the room's lifetime.
        /// </summary>
        private async Task markRoomActive(ServerMultiplayerRoom room)
        {
            Log(room, "Host marking room active");

            using (var db = databaseFactory.GetInstance())
                await db.MarkRoomActiveAsync(room);
        }

        public async Task LeaveRoom()
        {
            Log("Requesting to leave room");
            long roomId;

            using (var userUsage = await GetOrCreateLocalUserState())
            {
                if (userUsage.Item?.CurrentRoomID == null)
                    return;

                try
                {
                    roomId = userUsage.Item.CurrentRoomID.Value;
                    await leaveRoom(userUsage.Item, false);
                }
                finally
                {
                    userUsage.Destroy();
                }
            }

            await multiplayerEventLogger.LogPlayerLeftAsync(roomId, Context.GetUserId());
        }

        public async Task InvitePlayer(int userId)
        {
            using (var db = databaseFactory.GetInstance())
            {
                bool isRestricted = await db.IsUserRestrictedAsync(userId);
                if (isRestricted)
                    throw new InvalidStateException("Can't invite a restricted user to a room.");

                var relation = await db.GetUserRelation(Context.GetUserId(), userId);

                // The local user has the player they are trying to invite blocked.
                if (relation?.foe == true)
                    throw new UserBlockedException();

                var inverseRelation = await db.GetUserRelation(userId, Context.GetUserId());

                // The player being invited has the local user blocked.
                if (inverseRelation?.foe == true)
                    throw new UserBlockedException();

                // The player being invited disallows unsolicited PMs and the local user is not their friend.
                if (inverseRelation?.friend != true && !await db.GetUserAllowsPMs(userId))
                    throw new UserBlocksPMsException();
            }

            using (var userUsage = await GetOrCreateLocalUserState())
            using (var roomUsage = await getLocalUserRoom(userUsage.Item))
            {
                var user = userUsage.Item;
                var room = roomUsage.Item;

                if (user == null)
                    throw new InvalidStateException("Local user was not found in the expected room");

                if (room == null)
                    throw new InvalidOperationException("Attempted to operate on a null room");

                await Clients.User(userId.ToString()).Invited(user.UserId, room.RoomID, room.Settings.Password);
            }
        }

        public async Task TransferHost(int userId)
        {
            long roomId;

            using (var userUsage = await GetOrCreateLocalUserState())
            using (var roomUsage = await getLocalUserRoom(userUsage.Item))
            {
                var room = roomUsage.Item;

                if (room == null)
                    throw new InvalidOperationException("Attempted to operate on a null room");

                Log(room, $"Transferring host from {room.Host?.UserID} to {userId}");
                roomId = room.RoomID;

                ensureIsHost(room);

                var newHost = room.Users.FirstOrDefault(u => u.UserID == userId);

                if (newHost == null)
                    throw new Exception("Target user is not in the current room");

                await HubContext.SetNewHost(room, newHost);
            }

            await multiplayerEventLogger.LogHostChangedAsync(roomId, userId);
        }

        public async Task KickUser(int userId)
        {
            long roomId;

            using (var userUsage = await GetOrCreateLocalUserState())
            using (var roomUsage = await getLocalUserRoom(userUsage.Item))
            {
                var room = roomUsage.Item;

                if (room == null)
                    throw new InvalidOperationException("Attempted to operate on a null room");

                Log(room, $"Kicking user {userId}");
                roomId = room.RoomID;

                if (userId == userUsage.Item?.UserId)
                    throw new InvalidStateException("Can't kick self");

                ensureIsHost(room);

                var kickTarget = room.Users.FirstOrDefault(u => u.UserID == userId);

                if (kickTarget == null)
                    throw new InvalidOperationException("Target user is not in the current room");

                using (var targetUserUsage = await GetStateFromUser(kickTarget.UserID))
                {
                    if (targetUserUsage.Item == null)
                        throw new InvalidOperationException();

                    try
                    {
                        await HubContext.LeaveRoom(targetUserUsage.Item, room, true);
                    }
                    finally
                    {
                        targetUserUsage.Destroy();
                    }
                }
            }

            await multiplayerEventLogger.LogPlayerKickedAsync(roomId, userId);
        }

        public async Task ChangeState(MultiplayerUserState newState)
        {
            using (var userUsage = await GetOrCreateLocalUserState())
            using (var roomUsage = await getLocalUserRoom(userUsage.Item))
            {
                var room = roomUsage.Item;

                if (room == null)
                    throw new InvalidOperationException("Attempted to operate on a null room");

                var user = room.Users.FirstOrDefault(u => u.UserID == Context.GetUserId());
                if (user == null)
                    throw new InvalidStateException("Local user was not found in the expected room");

                if (user.State == newState)
                    return;

                // There's a potential that a client attempts to change state while a message from the server is in transit. Silently block these changes rather than informing the client.
                switch (newState)
                {
                    // If a client triggered `Idle` (ie. un-readying) before they received the `WaitingForLoad` message from the match starting.
                    case MultiplayerUserState.Idle:
                        if (IsGameplayState(user.State))
                            return;

                        break;

                    // If a client a triggered gameplay state before they received the `Idle` message from their gameplay being aborted.
                    case MultiplayerUserState.Loaded:
                    case MultiplayerUserState.ReadyForGameplay:
                        if (!IsGameplayState(user.State))
                            return;

                        break;
                }

                Log(room, $"User changing state from {user.State} to {newState}");

                ensureValidStateSwitch(room, user.State, newState);

                await HubContext.ChangeAndBroadcastUserState(room, user, newState);

                // Signal newly-spectating users to load gameplay if currently in the middle of play.
                if (newState == MultiplayerUserState.Spectating
                    && (room.State == MultiplayerRoomState.WaitingForLoad || room.State == MultiplayerRoomState.Playing))
                {
                    await Clients.Caller.LoadRequested();
                }

                await HubContext.UpdateRoomStateIfRequired(room);
            }
        }

        public async Task ChangeBeatmapAvailability(BeatmapAvailability newBeatmapAvailability)
        {
            using (var userUsage = await GetOrCreateLocalUserState())
            using (var roomUsage = await getLocalUserRoom(userUsage.Item))
            {
                var room = roomUsage.Item;

                if (room == null)
                    throw new InvalidOperationException("Attempted to operate on a null room");

                var user = room.Users.FirstOrDefault(u => u.UserID == Context.GetUserId());

                if (user == null)
                    throw new InvalidOperationException("Local user was not found in the expected room");

                await HubContext.ChangeAndBroadcastUserBeatmapAvailability(room, user, newBeatmapAvailability);

                await room.MatchTypeImplementation.HandleUserBeatmapAvailabilityChanged(user, newBeatmapAvailability);
            }
        }

        public async Task ChangeUserStyle(int? beatmapId, int? rulesetId)
        {
            using (var userUsage = await GetOrCreateLocalUserState())
            using (var roomUsage = await getLocalUserRoom(userUsage.Item))
            {
                var room = roomUsage.Item;

                if (room == null)
                    throw new InvalidOperationException("Attempted to operate on a null room");

                var user = room.Users.FirstOrDefault(u => u.UserID == Context.GetUserId());

                if (user == null)
                    throw new InvalidOperationException("Local user was not found in the expected room");

                await HubContext.ChangeUserStyle(beatmapId, rulesetId, room, user);
            }
        }

        public async Task ChangeUserMods(IEnumerable<APIMod> newMods)
        {
            using (var userUsage = await GetOrCreateLocalUserState())
            using (var roomUsage = await getLocalUserRoom(userUsage.Item))
            {
                var room = roomUsage.Item;

                if (room == null)
                    throw new InvalidOperationException("Attempted to operate on a null room");

                var user = room.Users.FirstOrDefault(u => u.UserID == Context.GetUserId());

                if (user == null)
                    throw new InvalidOperationException("Local user was not found in the expected room");

                await HubContext.ChangeUserMods(newMods, room, user);
            }
        }

        public async Task SendMatchRequest(MatchUserRequest request)
        {
            using (var userUsage = await GetOrCreateLocalUserState())
            using (var roomUsage = await getLocalUserRoom(userUsage.Item))
            {
                var room = roomUsage.Item;

                if (room == null)
                    throw new InvalidOperationException("Attempted to operate on a null room");

                var user = room.Users.FirstOrDefault(u => u.UserID == Context.GetUserId());

                if (user == null)
                    throw new InvalidOperationException("Local user was not found in the expected room");

                switch (request)
                {
                    case StartMatchCountdownRequest startMatchCountdownRequest:
                        ensureIsHost(room);

                        if (room.State != MultiplayerRoomState.Open)
                            throw new InvalidStateException("Cannot start a countdown during ongoing play.");

                        if (room.Settings.AutoStartEnabled)
                            throw new InvalidStateException("Cannot start manual countdown if auto-start is enabled.");

                        await room.StartCountdown(new MatchStartCountdown { TimeRemaining = startMatchCountdownRequest.Duration }, HubContext.StartMatch);

                        break;

                    case StopCountdownRequest stopCountdownRequest:
                        ensureIsHost(room);

                        MultiplayerCountdown? countdown = room.FindCountdownById(stopCountdownRequest.ID);

                        if (countdown == null)
                            break;

                        switch (countdown)
                        {
                            case MatchStartCountdown when room.Settings.AutoStartEnabled:
                            case ForceGameplayStartCountdown:
                            case ServerShuttingDownCountdown:
                                throw new InvalidStateException("Cannot stop the requested countdown.");
                        }

                        await room.StopCountdown(countdown);
                        break;

                    default:
<<<<<<< HEAD
                        await room.MatchTypeImplementation.HandleUserRequest(user, request);
=======
                        await room.Controller.HandleUserRequest(user, request);
>>>>>>> b28da328
                        break;
                }
            }
        }

        public async Task StartMatch()
        {
            using (var userUsage = await GetOrCreateLocalUserState())
            using (var roomUsage = await getLocalUserRoom(userUsage.Item))
            {
                var room = roomUsage.Item;

                if (room == null)
                    throw new InvalidOperationException("Attempted to operate on a null room");

                ensureIsHost(room);

                if (room.Host != null && room.Host.State != MultiplayerUserState.Spectating && room.Host.State != MultiplayerUserState.Ready)
                    throw new InvalidStateException("Can't start match when the host is not ready.");

                if (room.Users.All(u => u.State != MultiplayerUserState.Ready))
                    throw new InvalidStateException("Can't start match when no users are ready.");

                await HubContext.StartMatch(room);
            }
        }

        public async Task AbortMatch()
        {
            using (var userUsage = await GetOrCreateLocalUserState())
            using (var roomUsage = await getLocalUserRoom(userUsage.Item))
            {
                var room = roomUsage.Item;
                if (room == null)
                    throw new InvalidOperationException("Attempted to operate on a null room");

                ensureIsHost(room);

                if (room.State != MultiplayerRoomState.WaitingForLoad && room.State != MultiplayerRoomState.Playing)
                    throw new InvalidStateException("Cannot abort a match that hasn't started.");

                foreach (var user in room.Users)
                    await HubContext.ChangeAndBroadcastUserState(room, user, MultiplayerUserState.Idle);

                await Clients.Group(GetGroupId(room.RoomID)).GameplayAborted(GameplayAbortReason.HostAbortedTheMatch);

                await HubContext.UpdateRoomStateIfRequired(room);
            }
        }

        public async Task AbortGameplay()
        {
            using (var userUsage = await GetOrCreateLocalUserState())
            using (var roomUsage = await getLocalUserRoom(userUsage.Item))
            {
                var room = roomUsage.Item;
                if (room == null)
                    throw new InvalidOperationException("Attempted to operate on a null room");

                var user = room.Users.FirstOrDefault(u => u.UserID == Context.GetUserId());
                if (user == null)
                    throw new InvalidOperationException("Local user was not found in the expected room");

                if (!IsGameplayState(user.State))
                    throw new InvalidStateException("Cannot abort gameplay while not in a gameplay state");

                await HubContext.ChangeAndBroadcastUserState(room, user, MultiplayerUserState.Idle);
                await HubContext.UpdateRoomStateIfRequired(room);
            }
        }

        public async Task AddPlaylistItem(MultiplayerPlaylistItem item)
        {
            using (var userUsage = await GetOrCreateLocalUserState())
            using (var roomUsage = await getLocalUserRoom(userUsage.Item))
            {
                var room = roomUsage.Item;
                if (room == null)
                    throw new InvalidOperationException("Attempted to operate on a null room");

                var user = room.Users.FirstOrDefault(u => u.UserID == Context.GetUserId());
                if (user == null)
                    throw new InvalidOperationException("Local user was not found in the expected room");

                Log(room, $"Adding playlist item for beatmap {item.BeatmapID}");
                await room.Controller.AddPlaylistItem(item, user);

                await HubContext.UpdateRoomStateIfRequired(room);
            }
        }

        public async Task EditPlaylistItem(MultiplayerPlaylistItem item)
        {
            using (var userUsage = await GetOrCreateLocalUserState())
            using (var roomUsage = await getLocalUserRoom(userUsage.Item))
            {
                var room = roomUsage.Item;
                if (room == null)
                    throw new InvalidOperationException("Attempted to operate on a null room");

                var user = room.Users.FirstOrDefault(u => u.UserID == Context.GetUserId());
                if (user == null)
                    throw new InvalidOperationException("Local user was not found in the expected room");

                Log(room, $"Editing playlist item {item.ID} for beatmap {item.BeatmapID}");
                await room.Controller.EditPlaylistItem(item, user);
            }
        }

        public async Task RemovePlaylistItem(long playlistItemId)
        {
            using (var userUsage = await GetOrCreateLocalUserState())
            using (var roomUsage = await getLocalUserRoom(userUsage.Item))
            {
                var room = roomUsage.Item;
                if (room == null)
                    throw new InvalidOperationException("Attempted to operate on a null room");

                var user = room.Users.FirstOrDefault(u => u.UserID == Context.GetUserId());
                if (user == null)
                    throw new InvalidOperationException("Local user was not found in the expected room");

                Log(room, $"Removing playlist item {playlistItemId}");
                await room.Controller.RemovePlaylistItem(playlistItemId, user);

                await HubContext.UpdateRoomStateIfRequired(room);
            }
        }

        public async Task ChangeSettings(MultiplayerRoomSettings settings)
        {
            using (var userUsage = await GetOrCreateLocalUserState())
            using (var roomUsage = await getLocalUserRoom(userUsage.Item))
            {
                var room = roomUsage.Item;

                if (room == null)
                    throw new InvalidOperationException("Attempted to operate on a null room");

                if (room.State != MultiplayerRoomState.Open)
                    throw new InvalidStateException("Attempted to change settings while game is active");

                ensureIsHost(room);

                Log(room, "Settings updating");

                settings.Name = await chatFilters.FilterAsync(settings.Name);

                // Server is authoritative over the playlist item ID.
                // Todo: This needs to change for tournament mode.
                settings.PlaylistItemId = room.Settings.PlaylistItemId;

                if (room.Settings.Equals(settings))
                    return;

                var previousSettings = room.Settings;

                if (settings.MatchType == MatchType.Playlists)
                    throw new InvalidStateException("Invalid match type selected");

                try
                {
                    room.Settings = settings;
                    await updateDatabaseSettings(room);
                }
                catch
                {
                    // rollback settings if an error occurred when updating the database.
                    room.Settings = previousSettings;
                    throw;
                }

                if (previousSettings.MatchType != settings.MatchType)
                {
                    await room.ChangeMatchType(settings.MatchType);
<<<<<<< HEAD
                    Log(room, $"Switching room ruleset to {room.MatchTypeImplementation}");
                }

                if (previousSettings.QueueMode != settings.QueueMode)
                {
                    await room.Queue.UpdateFromQueueModeChange();
                    Log(room, $"Switching queue mode to {settings.QueueMode}");
=======
                    Log(room, $"Switching room ruleset to {room.Controller}");
>>>>>>> b28da328
                }

                await room.Controller.HandleSettingsChanged();
                await HubContext.NotifySettingsChanged(room, false);

                await HubContext.UpdateRoomStateIfRequired(room);
            }
        }

        /// <summary>
        /// Get the group ID to be used for multiplayer messaging.
        /// </summary>
        /// <param name="roomId">The databased room ID.</param>
        public static string GetGroupId(long roomId) => $"room:{roomId}";

        private async Task updateDatabaseSettings(MultiplayerRoom room)
        {
            var playlistItem = room.Playlist.FirstOrDefault(item => item.ID == room.Settings.PlaylistItemId);

            if (playlistItem == null)
                throw new InvalidStateException("Attempted to select a playlist item not contained by the room.");

            using (var db = databaseFactory.GetInstance())
                await db.UpdateRoomSettingsAsync(room);
        }

        private async Task addDatabaseUser(MultiplayerRoom room, MultiplayerRoomUser user)
        {
            using (var db = databaseFactory.GetInstance())
                await db.AddRoomParticipantAsync(room, user);
        }

        protected override async Task CleanUpState(MultiplayerClientState state)
        {
            await base.CleanUpState(state);
            await matchmakingQueueService.RemoveFromQueueAsync(state);
            await leaveRoom(state, true);
        }

<<<<<<< HEAD
=======
        private async Task setNewHost(MultiplayerRoom room, MultiplayerRoomUser newHost)
        {
            room.Host = newHost;
            await Clients.Group(GetGroupId(room.RoomID)).HostChanged(newHost.UserID);

            await updateDatabaseHost(room);
        }

        /// <summary>
        /// Should be called when user states change, to check whether the new overall room state can trigger a room-level state change.
        /// </summary>
        private async Task updateRoomStateIfRequired(ServerMultiplayerRoom room)
        {
            //check whether a room state change is required.
            switch (room.State)
            {
                case MultiplayerRoomState.Open:
                    if (room.Settings.AutoStartEnabled)
                    {
                        bool shouldHaveCountdown = !room.Controller.CurrentItem.Expired && room.Users.Any(u => u.State == MultiplayerUserState.Ready);

                        if (shouldHaveCountdown && !room.ActiveCountdowns.Any(c => c is MatchStartCountdown))
                            await room.StartCountdown(new MatchStartCountdown { TimeRemaining = room.Settings.AutoStartDuration }, HubContext.StartMatch);
                    }

                    break;

                case MultiplayerRoomState.WaitingForLoad:
                    int countGameplayUsers = room.Users.Count(u => isGameplayState(u.State));
                    int countReadyUsers = room.Users.Count(u => u.State == MultiplayerUserState.ReadyForGameplay);

                    // Attempt to start gameplay when no more users need to change states. If all users have aborted, this will abort the match.
                    if (countReadyUsers == countGameplayUsers)
                        await HubContext.StartOrStopGameplay(room);

                    break;

                case MultiplayerRoomState.Playing:
                    if (room.Users.All(u => u.State != MultiplayerUserState.Playing))
                    {
                        bool anyUserFinishedPlay = false;

                        foreach (var u in room.Users.Where(u => u.State == MultiplayerUserState.FinishedPlay))
                        {
                            anyUserFinishedPlay = true;
                            await HubContext.ChangeAndBroadcastUserState(room, u, MultiplayerUserState.Results);
                        }

                        await HubContext.ChangeRoomState(room, MultiplayerRoomState.Open);
                        await Clients.Group(GetGroupId(room.RoomID)).ResultsReady();

                        if (anyUserFinishedPlay)
                            await multiplayerEventLogger.LogGameCompletedAsync(room.RoomID, room.GetCurrentItem()!.ID);
                        else
                            await multiplayerEventLogger.LogGameAbortedAsync(room.RoomID, room.GetCurrentItem()!.ID);

                        await room.Controller.HandleGameplayCompleted();
                    }

                    break;
            }
        }

>>>>>>> b28da328
        /// <summary>
        /// Given a room and a state transition, throw if there's an issue with the sequence of events.
        /// </summary>
        /// <param name="room">The room.</param>
        /// <param name="oldState">The old state.</param>
        /// <param name="newState">The new state.</param>
        private void ensureValidStateSwitch(ServerMultiplayerRoom room, MultiplayerUserState oldState, MultiplayerUserState newState)
        {
            switch (newState)
            {
                case MultiplayerUserState.Idle:
                    if (IsGameplayState(oldState))
                        throw new InvalidStateException("Cannot return to idle without aborting gameplay.");

                    // any non-gameplay state can return to idle.
                    break;

                case MultiplayerUserState.Ready:
                    if (oldState != MultiplayerUserState.Idle)
                        throw new InvalidStateChangeException(oldState, newState);

                    if (room.Controller.CurrentItem.Expired)
                        throw new InvalidStateException("Cannot ready up while all items have been played.");

                    break;

                case MultiplayerUserState.WaitingForLoad:
                    // state is managed by the server.
                    throw new InvalidStateChangeException(oldState, newState);

                case MultiplayerUserState.Loaded:
                    if (oldState != MultiplayerUserState.WaitingForLoad)
                        throw new InvalidStateChangeException(oldState, newState);

                    break;

                case MultiplayerUserState.ReadyForGameplay:
                    if (oldState != MultiplayerUserState.Loaded)
                        throw new InvalidStateChangeException(oldState, newState);

                    break;

                case MultiplayerUserState.Playing:
                    // state is managed by the server.
                    throw new InvalidStateChangeException(oldState, newState);

                case MultiplayerUserState.FinishedPlay:
                    if (oldState != MultiplayerUserState.Playing)
                        throw new InvalidStateChangeException(oldState, newState);

                    break;

                case MultiplayerUserState.Results:
                    // state is managed by the server.
                    throw new InvalidStateChangeException(oldState, newState);

                case MultiplayerUserState.Spectating:
                    if (oldState != MultiplayerUserState.Idle && oldState != MultiplayerUserState.Ready)
                        throw new InvalidStateChangeException(oldState, newState);

                    break;

                default:
                    throw new ArgumentOutOfRangeException(nameof(newState), newState, null);
            }
        }

        public static bool IsGameplayState(MultiplayerUserState state)
        {
            switch (state)
            {
                default:
                    return false;

                case MultiplayerUserState.WaitingForLoad:
                case MultiplayerUserState.Loaded:
                case MultiplayerUserState.ReadyForGameplay:
                case MultiplayerUserState.Playing:
                    return true;
            }
        }

        /// <summary>
        /// Ensure the local user is the host of the room, and throw if they are not.
        /// </summary>
        private void ensureIsHost(MultiplayerRoom room)
        {
            if (room.Host?.UserID != Context.GetUserId())
                throw new NotHostException();
        }

        /// <summary>
        /// Retrieve the <see cref="MultiplayerRoom"/> for the local context user.
        /// </summary>
        private async Task<ItemUsage<ServerMultiplayerRoom>> getLocalUserRoom(MultiplayerClientState? state)
        {
            if (state?.CurrentRoomID == null)
                throw new NotJoinedRoomException();

            return await Rooms.GetForUse(state.CurrentRoomID.Value);
        }

        private async Task leaveRoom(MultiplayerClientState state, bool wasKick)
        {
            using (var roomUsage = await getLocalUserRoom(state))
            {
                var room = roomUsage.Item;

                if (room == null)
                    throw new InvalidOperationException("Attempted to operate on a null room");

                await HubContext.LeaveRoom(state, room, wasKick);
            }
        }

        internal Task<ItemUsage<ServerMultiplayerRoom>> GetRoom(long roomId) => Rooms.GetForUse(roomId);

<<<<<<< HEAD
        protected void Log(ServerMultiplayerRoom room, string message, LogLevel logLevel = LogLevel.Information) => base.Log($"[room:{room.RoomID}] {message}", logLevel);
=======
            await room.RemoveUser(user);
            await removeDatabaseUser(room, user);
>>>>>>> b28da328

        public async Task JoinMatchmakingLobby()
        {
            using (var userUsage = await GetOrCreateLocalUserState())
            {
                userUsage.Item ??= new MultiplayerClientState(Context.ConnectionId, Context.GetUserId());
                await matchmakingQueueService.AddToLobbyAsync(userUsage.Item);
            }
        }

        public async Task LeaveMatchmakingLobby()
        {
            using (var userUsage = await GetOrCreateLocalUserState())
            {
                userUsage.Item ??= new MultiplayerClientState(Context.ConnectionId, Context.GetUserId());
                await matchmakingQueueService.RemoveFromLobbyAsync(userUsage.Item);
            }
        }

        public async Task JoinMatchmakingQueue()
        {
            using (var userUsage = await GetOrCreateLocalUserState())
            {
                userUsage.Item ??= new MultiplayerClientState(Context.ConnectionId, Context.GetUserId());
                await matchmakingQueueService.AddToQueueAsync(userUsage.Item);
            }
        }

        public async Task LeaveMatchmakingQueue()
        {
            using (var userUsage = await GetOrCreateLocalUserState())
            {
                userUsage.Item ??= new MultiplayerClientState(Context.ConnectionId, Context.GetUserId());
                await matchmakingQueueService.RemoveFromQueueAsync(userUsage.Item);
            }
        }

        public async Task MatchmakingAcceptInvitation()
        {
            using (var userUsage = await GetOrCreateLocalUserState())
            {
                userUsage.Item ??= new MultiplayerClientState(Context.ConnectionId, Context.GetUserId());
                await matchmakingQueueService.AcceptInvitationAsync(userUsage.Item);
            }
        }

        public async Task MatchmakingDeclineInvitation()
        {
            using (var userUsage = await GetOrCreateLocalUserState())
            {
                userUsage.Item ??= new MultiplayerClientState(Context.ConnectionId, Context.GetUserId());
                await matchmakingQueueService.DeclineInvitationAsync(userUsage.Item);
            }
        }

        public async Task MatchmakingToggleSelection(long playlistItemId)
        {
            using (var userUsage = await GetOrCreateLocalUserState())
            using (var roomUsage = await getLocalUserRoom(userUsage.Item))
            {
                var room = roomUsage.Item;
                if (room == null)
                    throw new InvalidOperationException("Attempted to operate on a null room");

                var user = room.Users.FirstOrDefault(u => u.UserID == Context.GetUserId());
                if (user == null)
                    throw new InvalidOperationException("Local user was not found in the expected room");

                await ((MatchmakingImplementation)room.MatchTypeImplementation).ToggleSelectionAsync(user, playlistItemId);
            }
        }

        public async Task MatchmakingSkipToNextStage()
        {
            using (var userUsage = await GetOrCreateLocalUserState())
            using (var roomUsage = await getLocalUserRoom(userUsage.Item))
            {
                var room = roomUsage.Item;
                if (room == null)
                    throw new InvalidOperationException("Attempted to operate on a null room");

                var user = room.Users.FirstOrDefault(u => u.UserID == Context.GetUserId());
                if (user == null)
                    throw new InvalidOperationException("Local user was not found in the expected room");

                await ((MatchmakingImplementation)room.MatchTypeImplementation).SkipToNextRound();
            }
        }
    }
}<|MERGE_RESOLUTION|>--- conflicted
+++ resolved
@@ -472,8 +472,6 @@
                     throw new InvalidOperationException("Local user was not found in the expected room");
 
                 await HubContext.ChangeAndBroadcastUserBeatmapAvailability(room, user, newBeatmapAvailability);
-
-                await room.MatchTypeImplementation.HandleUserBeatmapAvailabilityChanged(user, newBeatmapAvailability);
             }
         }
 
@@ -565,11 +563,7 @@
                         break;
 
                     default:
-<<<<<<< HEAD
-                        await room.MatchTypeImplementation.HandleUserRequest(user, request);
-=======
                         await room.Controller.HandleUserRequest(user, request);
->>>>>>> b28da328
                         break;
                 }
             }
@@ -745,17 +739,7 @@
                 if (previousSettings.MatchType != settings.MatchType)
                 {
                     await room.ChangeMatchType(settings.MatchType);
-<<<<<<< HEAD
-                    Log(room, $"Switching room ruleset to {room.MatchTypeImplementation}");
-                }
-
-                if (previousSettings.QueueMode != settings.QueueMode)
-                {
-                    await room.Queue.UpdateFromQueueModeChange();
-                    Log(room, $"Switching queue mode to {settings.QueueMode}");
-=======
                     Log(room, $"Switching room ruleset to {room.Controller}");
->>>>>>> b28da328
                 }
 
                 await room.Controller.HandleSettingsChanged();
@@ -795,72 +779,6 @@
             await leaveRoom(state, true);
         }
 
-<<<<<<< HEAD
-=======
-        private async Task setNewHost(MultiplayerRoom room, MultiplayerRoomUser newHost)
-        {
-            room.Host = newHost;
-            await Clients.Group(GetGroupId(room.RoomID)).HostChanged(newHost.UserID);
-
-            await updateDatabaseHost(room);
-        }
-
-        /// <summary>
-        /// Should be called when user states change, to check whether the new overall room state can trigger a room-level state change.
-        /// </summary>
-        private async Task updateRoomStateIfRequired(ServerMultiplayerRoom room)
-        {
-            //check whether a room state change is required.
-            switch (room.State)
-            {
-                case MultiplayerRoomState.Open:
-                    if (room.Settings.AutoStartEnabled)
-                    {
-                        bool shouldHaveCountdown = !room.Controller.CurrentItem.Expired && room.Users.Any(u => u.State == MultiplayerUserState.Ready);
-
-                        if (shouldHaveCountdown && !room.ActiveCountdowns.Any(c => c is MatchStartCountdown))
-                            await room.StartCountdown(new MatchStartCountdown { TimeRemaining = room.Settings.AutoStartDuration }, HubContext.StartMatch);
-                    }
-
-                    break;
-
-                case MultiplayerRoomState.WaitingForLoad:
-                    int countGameplayUsers = room.Users.Count(u => isGameplayState(u.State));
-                    int countReadyUsers = room.Users.Count(u => u.State == MultiplayerUserState.ReadyForGameplay);
-
-                    // Attempt to start gameplay when no more users need to change states. If all users have aborted, this will abort the match.
-                    if (countReadyUsers == countGameplayUsers)
-                        await HubContext.StartOrStopGameplay(room);
-
-                    break;
-
-                case MultiplayerRoomState.Playing:
-                    if (room.Users.All(u => u.State != MultiplayerUserState.Playing))
-                    {
-                        bool anyUserFinishedPlay = false;
-
-                        foreach (var u in room.Users.Where(u => u.State == MultiplayerUserState.FinishedPlay))
-                        {
-                            anyUserFinishedPlay = true;
-                            await HubContext.ChangeAndBroadcastUserState(room, u, MultiplayerUserState.Results);
-                        }
-
-                        await HubContext.ChangeRoomState(room, MultiplayerRoomState.Open);
-                        await Clients.Group(GetGroupId(room.RoomID)).ResultsReady();
-
-                        if (anyUserFinishedPlay)
-                            await multiplayerEventLogger.LogGameCompletedAsync(room.RoomID, room.GetCurrentItem()!.ID);
-                        else
-                            await multiplayerEventLogger.LogGameAbortedAsync(room.RoomID, room.GetCurrentItem()!.ID);
-
-                        await room.Controller.HandleGameplayCompleted();
-                    }
-
-                    break;
-            }
-        }
-
->>>>>>> b28da328
         /// <summary>
         /// Given a room and a state transition, throw if there's an issue with the sequence of events.
         /// </summary>
@@ -978,12 +896,7 @@
 
         internal Task<ItemUsage<ServerMultiplayerRoom>> GetRoom(long roomId) => Rooms.GetForUse(roomId);
 
-<<<<<<< HEAD
         protected void Log(ServerMultiplayerRoom room, string message, LogLevel logLevel = LogLevel.Information) => base.Log($"[room:{room.RoomID}] {message}", logLevel);
-=======
-            await room.RemoveUser(user);
-            await removeDatabaseUser(room, user);
->>>>>>> b28da328
 
         public async Task JoinMatchmakingLobby()
         {
@@ -1052,7 +965,7 @@
                 if (user == null)
                     throw new InvalidOperationException("Local user was not found in the expected room");
 
-                await ((MatchmakingImplementation)room.MatchTypeImplementation).ToggleSelectionAsync(user, playlistItemId);
+                await ((MatchmakingMatchController)room.Controller).ToggleSelectionAsync(user, playlistItemId);
             }
         }
 
@@ -1069,7 +982,7 @@
                 if (user == null)
                     throw new InvalidOperationException("Local user was not found in the expected room");
 
-                await ((MatchmakingImplementation)room.MatchTypeImplementation).SkipToNextRound();
+                await ((MatchmakingMatchController)room.Controller).SkipToNextRound();
             }
         }
     }
