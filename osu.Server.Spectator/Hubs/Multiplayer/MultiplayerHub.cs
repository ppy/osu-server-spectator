// Copyright (c) ppy Pty Ltd <contact@ppy.sh>. Licensed under the MIT Licence.
// See the LICENCE file in the repository root for full licence text.

using System;
using System.Collections.Generic;
using System.Linq;
using System.Threading.Tasks;
using MessagePack;
using Microsoft.AspNetCore.SignalR;
using Microsoft.Extensions.Logging;
using osu.Game.Online;
using osu.Game.Online.API;
using osu.Game.Online.Multiplayer;
using osu.Game.Online.Multiplayer.Countdown;
using osu.Game.Online.Rooms;
using osu.Server.Spectator.Database;
using osu.Server.Spectator.Database.Models;
using osu.Server.Spectator.Entities;
using osu.Server.Spectator.Extensions;
using osu.Server.Spectator.Hubs.Multiplayer.Matchmaking.Queue;
using osu.Server.Spectator.Services;
using StackExchange.Redis;

namespace osu.Server.Spectator.Hubs.Multiplayer
{
    public partial class MultiplayerHub : StatefulUserHub<IMultiplayerClient, MultiplayerClientState>, IMultiplayerServer
    {
        private static readonly MessagePackSerializerOptions message_pack_options = new MessagePackSerializerOptions(new SignalRUnionWorkaroundResolver());

        protected readonly EntityStore<ServerMultiplayerRoom> Rooms;
        protected readonly MultiplayerHubContext HubContext;
        private readonly IDatabaseFactory databaseFactory;
        private readonly ChatFilters chatFilters;
        private readonly ISharedInterop sharedInterop;
        private readonly MultiplayerEventLogger multiplayerEventLogger;
        private readonly IMatchmakingQueueBackgroundService matchmakingQueueService;

        public MultiplayerHub(
            ILoggerFactory loggerFactory,
            EntityStore<ServerMultiplayerRoom> rooms,
            EntityStore<MultiplayerClientState> users,
            IDatabaseFactory databaseFactory,
            ChatFilters chatFilters,
            IHubContext<MultiplayerHub> hubContext,
            ISharedInterop sharedInterop,
            MultiplayerEventLogger multiplayerEventLogger,
<<<<<<< HEAD
            IConnectionMultiplexer redis)
=======
            IMatchmakingQueueBackgroundService matchmakingQueueService)
>>>>>>> 7284b3a5
            : base(loggerFactory, users)
        {
            this.databaseFactory = databaseFactory;
            this.chatFilters = chatFilters;
            this.sharedInterop = sharedInterop;
            this.multiplayerEventLogger = multiplayerEventLogger;
            this.matchmakingQueueService = matchmakingQueueService;

            Rooms = rooms;
            HubContext = new MultiplayerHubContext(hubContext, rooms, users, loggerFactory, databaseFactory, multiplayerEventLogger, redis);
        }

        public async Task<MultiplayerRoom> CreateRoom(MultiplayerRoom room)
        {
            Log($"{Context.GetUserId()} creating room");

            long roomId = await sharedInterop.CreateRoomAsync(Context.GetUserId(), room);
            await multiplayerEventLogger.LogRoomCreatedAsync(roomId, Context.GetUserId());

            return await JoinRoomWithPassword(roomId, room.Settings.Password);
        }

        public Task<MultiplayerRoom> JoinRoom(long roomId) => JoinRoomWithPassword(roomId, string.Empty);

        public async Task<MultiplayerRoom> JoinRoomWithPassword(long roomId, string password)
        {
            Log($"Attempting to join room {roomId}");

            using (var db = databaseFactory.GetInstance())
            {
                if (await db.IsUserRestrictedAsync(Context.GetUserId()))
                    throw new InvalidStateException("Can't join a room when restricted.");
            }

            byte[] roomBytes;

            using (var userUsage = await GetOrCreateLocalUserState())
            {
                if (userUsage.Item != null)
                {
                    // if the user already has a state, it means they are already in a room and can't join another without first leaving.
                    throw new InvalidStateException("Can't join a room when already in another room.");
                }

                // add the user to the room.
                var roomUser = new MultiplayerRoomUser(Context.GetUserId());
                // track whether this join necessitated starting the process of fetching the room and adding it to the room store.
                bool newRoomFetchStarted = false;

                using (var roomUsage = await Rooms.GetForUse(roomId, true))
                {
                    ServerMultiplayerRoom? room = null;

                    try
                    {
                        if (roomUsage.Item == null)
                        {
                            newRoomFetchStarted = true;

                            // the requested room is not yet tracked by this server.
                            room = await retrieveRoom(roomId);

                            if (!string.IsNullOrEmpty(room.Settings.Password))
                            {
                                if (room.Settings.Password != password)
                                    throw new InvalidPasswordException();
                            }

                            // the above call will only succeed if this user is the host.
                            room.Host = roomUser;

                            // mark the room active - and wait for confirmation of this operation from the database - before adding the user to the room.
                            await markRoomActive(room);

                            roomUsage.Item = room;
                        }
                        else
                        {
                            room = roomUsage.Item;

                            // this is a sanity check to keep *rooms* in a good state.
                            // in theory the connection clean-up code should handle this correctly.
                            if (room.Users.Any(u => u.UserID == roomUser.UserID))
                                throw new InvalidOperationException($"User {roomUser.UserID} attempted to join room {room.RoomID} they are already present in.");

                            if (!string.IsNullOrEmpty(room.Settings.Password))
                            {
                                if (room.Settings.Password != password)
                                    throw new InvalidPasswordException();
                            }
                        }

                        userUsage.Item = new MultiplayerClientState(Context.ConnectionId, Context.GetUserId(), roomId);

                        // because match controllers may send subsequent information via Users collection hooks,
                        // inform clients before adding user to the room.
                        await Clients.Group(GetGroupId(roomId)).UserJoined(roomUser);

                        await room.AddUser(roomUser);
                        room.UpdateForRetrieval();

                        await addDatabaseUser(room, roomUser);
                        await Groups.AddToGroupAsync(Context.ConnectionId, GetGroupId(roomId));

                        Log(room, "User joined");
                    }
                    catch
                    {
                        try
                        {
                            if (userUsage.Item != null)
                            {
                                // the user was joined to the room, so we can run the standard leaveRoom method.
                                // this will handle closing the room if this was the only user.
                                await leaveRoom(userUsage.Item, roomUsage, false);
                            }
                            else if (newRoomFetchStarted)
                            {
                                if (room != null)
                                {
                                    // the room was retrieved and associated to the usage, but something failed before the user (host) could join.
                                    // for now, let's mark the room as ended if this happens.
                                    await endDatabaseMatch(room);
                                }

                                roomUsage.Destroy();
                            }
                        }
                        finally
                        {
                            // no matter how we end up cleaning up the room, ensure the user's context is destroyed.
                            userUsage.Destroy();
                        }

                        throw;
                    }

                    roomBytes = MessagePackSerializer.Serialize<MultiplayerRoom>(room, message_pack_options);
                }
            }

            try
            {
                // Run in background so we don't hold locks on user/room states.
                _ = sharedInterop.AddUserToRoomAsync(Context.GetUserId(), roomId, password);
            }
            catch
            {
                // Errors are logged internally by SharedInterop.
            }

            await multiplayerEventLogger.LogPlayerJoinedAsync(roomId, Context.GetUserId());

            return MessagePackSerializer.Deserialize<MultiplayerRoom>(roomBytes);
        }

        /// <summary>
        /// Attempt to retrieve and construct a room from the database backend, based on a room ID specification.
        /// This will check the database backing to ensure things are in a consistent state.
        /// It should only be called by the room's host, before any other user has joined (and will throw if not).
        /// </summary>
        /// <param name="roomId">The proposed room ID.</param>
        /// <exception cref="InvalidOperationException">If anything is wrong with this request.</exception>
        private async Task<ServerMultiplayerRoom> retrieveRoom(long roomId)
        {
            Log($"Retrieving room {roomId} from database");

            using (var db = databaseFactory.GetInstance())
            {
                // TODO: this call should be transactional, and mark the room as managed by this server instance.
                // This will allow for other instances to know not to reinitialise the room if the host arrives there.
                // Alternatively, we can move lobby retrieval away from osu-web and not require this in the first place.
                // Needs further discussion and consideration either way.
                var databaseRoom = await db.GetRealtimeRoomAsync(roomId);

                if (databaseRoom == null)
                    throw new InvalidOperationException("Specified match does not exist.");

                if (databaseRoom.ends_at != null && databaseRoom.ends_at < DateTimeOffset.Now)
                    throw new InvalidStateException("Match has already ended.");
<<<<<<< HEAD
                //打印两个id
                Log($"Database room user_id: {databaseRoom.host_id}, Context user_id: {Context.GetUserId()}");
                if (databaseRoom.host_id != Context.GetUserId())
=======

                if (databaseRoom.type != database_match_type.matchmaking && databaseRoom.user_id != Context.GetUserId())
>>>>>>> 7284b3a5
                    throw new InvalidOperationException("Non-host is attempting to join match before host");

                var room = new ServerMultiplayerRoom(roomId, HubContext, databaseFactory)
                {
                    ChannelID = databaseRoom.channel_id,
                    Settings = new MultiplayerRoomSettings
                    {
                        Name = databaseRoom.name,
                        Password = databaseRoom.password,
                        MatchType = databaseRoom.type.ToMatchType(),
                        QueueMode = databaseRoom.queue_mode.ToQueueMode(),
                        AutoStartDuration = TimeSpan.FromSeconds(databaseRoom.auto_start_duration),
                        AutoSkip = databaseRoom.auto_skip
                    }
                };

                await room.Initialise();

                return room;
            }
        }

        /// <summary>
        /// Marks a room active at the database, implying the host has joined and this server is now in control of the room's lifetime.
        /// </summary>
        private async Task markRoomActive(ServerMultiplayerRoom room)
        {
            Log(room, "Host marking room active");

            using (var db = databaseFactory.GetInstance())
                await db.MarkRoomActiveAsync(room);
        }

        public async Task LeaveRoom()
        {
            Log("Requesting to leave room");
            long roomId;

            using (var userUsage = await GetOrCreateLocalUserState())
            {
                if (userUsage.Item == null)
                    return;

                try
                {
                    roomId = userUsage.Item.CurrentRoomID;
                    await leaveRoom(userUsage.Item, false);
                }
                finally
                {
                    userUsage.Destroy();
                }
            }

            await multiplayerEventLogger.LogPlayerLeftAsync(roomId, Context.GetUserId());
        }

        public async Task InvitePlayer(int userId)
        {
            using (var db = databaseFactory.GetInstance())
            {
                bool isRestricted = await db.IsUserRestrictedAsync(userId);
                if (isRestricted)
                    throw new InvalidStateException("Can't invite a restricted user to a room.");

                var relation = await db.GetUserRelation(Context.GetUserId(), userId);

                // The local user has the player they are trying to invite blocked.
                if (relation?.foe == true)
                    throw new UserBlockedException();

                var inverseRelation = await db.GetUserRelation(userId, Context.GetUserId());

                // The player being invited has the local user blocked.
                if (inverseRelation?.foe == true)
                    throw new UserBlockedException();

                // The player being invited disallows unsolicited PMs and the local user is not their friend.
                if (inverseRelation?.friend != true && !await db.GetUserAllowsPMs(userId))
                    throw new UserBlocksPMsException();
            }

            using (var userUsage = await GetOrCreateLocalUserState())
            using (var roomUsage = await getLocalUserRoom(userUsage.Item))
            {
                var user = userUsage.Item;
                var room = roomUsage.Item;

                if (user == null)
                    throw new InvalidStateException("Local user was not found in the expected room");

                if (room == null)
                    throw new InvalidOperationException("Attempted to operate on a null room");

                await Clients.User(userId.ToString()).Invited(user.UserId, room.RoomID, room.Settings.Password);
            }
        }

        public async Task TransferHost(int userId)
        {
            long roomId;

            using (var userUsage = await GetOrCreateLocalUserState())
            using (var roomUsage = await getLocalUserRoom(userUsage.Item))
            {
                var room = roomUsage.Item;

                if (room == null)
                    throw new InvalidOperationException("Attempted to operate on a null room");

                Log(room, $"Transferring host from {room.Host?.UserID} to {userId}");
                roomId = room.RoomID;

                ensureIsHost(room);

                var newHost = room.Users.FirstOrDefault(u => u.UserID == userId);

                if (newHost == null)
                    throw new Exception("Target user is not in the current room");

                await setNewHost(room, newHost);
            }

            await multiplayerEventLogger.LogHostChangedAsync(roomId, userId);
        }

        public async Task KickUser(int userId)
        {
            long roomId;

            using (var userUsage = await GetOrCreateLocalUserState())
            using (var roomUsage = await getLocalUserRoom(userUsage.Item))
            {
                var room = roomUsage.Item;

                if (room == null)
                    throw new InvalidOperationException("Attempted to operate on a null room");

                Log(room, $"Kicking user {userId}");
                roomId = room.RoomID;

                if (userId == userUsage.Item?.UserId)
                    throw new InvalidStateException("Can't kick self");

                ensureIsHost(room);

                var kickTarget = room.Users.FirstOrDefault(u => u.UserID == userId);

                if (kickTarget == null)
                    throw new InvalidOperationException("Target user is not in the current room");

                using (var targetUserUsage = await GetStateFromUser(kickTarget.UserID))
                {
                    if (targetUserUsage.Item == null)
                        throw new InvalidOperationException();

                    try
                    {
                        await leaveRoom(targetUserUsage.Item, roomUsage, true);
                    }
                    finally
                    {
                        targetUserUsage.Destroy();
                    }
                }
            }

            await multiplayerEventLogger.LogPlayerKickedAsync(roomId, userId);
        }

        public async Task ChangeState(MultiplayerUserState newState)
        {
            using (var userUsage = await GetOrCreateLocalUserState())
            using (var roomUsage = await getLocalUserRoom(userUsage.Item))
            {
                var room = roomUsage.Item;

                if (room == null)
                    throw new InvalidOperationException("Attempted to operate on a null room");

                var user = room.Users.FirstOrDefault(u => u.UserID == Context.GetUserId());

                if (user == null)
                    throw new InvalidStateException("Local user was not found in the expected room");

                if (user.State == newState)
                    return;

                // There's a potential that a client attempts to change state while a message from the server is in transit. Silently block these changes rather than informing the client.
                switch (newState)
                {
                    // If a client triggered `Idle` (ie. un-readying) before they received the `WaitingForLoad` message from the match starting.
                    case MultiplayerUserState.Idle:
                        if (IsGameplayState(user.State))
                            return;

                        break;

                    // If a client a triggered gameplay state before they received the `Idle` message from their gameplay being aborted.
                    case MultiplayerUserState.Loaded:
                    case MultiplayerUserState.ReadyForGameplay:
                        if (!IsGameplayState(user.State))
                            return;

                        break;
                }

                Log(room, $"User changing state from {user.State} to {newState}");

                ensureValidStateSwitch(room, user.State, newState);

                await HubContext.ChangeAndBroadcastUserState(room, user, newState);

                // Signal newly-spectating users to load gameplay if currently in the middle of play.
                if (newState == MultiplayerUserState.Spectating
                    && (room.State == MultiplayerRoomState.WaitingForLoad || room.State == MultiplayerRoomState.Playing))
                {
                    await Clients.Caller.LoadRequested();
                }

                await HubContext.UpdateRoomStateIfRequired(room);
            }
        }

        public async Task ChangeBeatmapAvailability(BeatmapAvailability newBeatmapAvailability)
        {
            using (var userUsage = await GetOrCreateLocalUserState())
            using (var roomUsage = await getLocalUserRoom(userUsage.Item))
            {
                var room = roomUsage.Item;

                if (room == null)
                    throw new InvalidOperationException("Attempted to operate on a null room");

                var user = room.Users.FirstOrDefault(u => u.UserID == Context.GetUserId());

                if (user == null)
                    throw new InvalidOperationException("Local user was not found in the expected room");

                await HubContext.ChangeAndBroadcastUserBeatmapAvailability(room, user, newBeatmapAvailability);
            }
        }

        public async Task ChangeUserStyle(int? beatmapId, int? rulesetId)
        {
            using (var userUsage = await GetOrCreateLocalUserState())
            using (var roomUsage = await getLocalUserRoom(userUsage.Item))
            {
                var room = roomUsage.Item;

                if (room == null)
                    throw new InvalidOperationException("Attempted to operate on a null room");

                var user = room.Users.FirstOrDefault(u => u.UserID == Context.GetUserId());

                if (user == null)
                    throw new InvalidOperationException("Local user was not found in the expected room");

                await HubContext.ChangeUserStyle(beatmapId, rulesetId, room, user);
            }
        }

        public async Task ChangeUserMods(IEnumerable<APIMod> newMods)
        {
            using (var userUsage = await GetOrCreateLocalUserState())
            using (var roomUsage = await getLocalUserRoom(userUsage.Item))
            {
                var room = roomUsage.Item;

                if (room == null)
                    throw new InvalidOperationException("Attempted to operate on a null room");

                var user = room.Users.FirstOrDefault(u => u.UserID == Context.GetUserId());

                if (user == null)
                    throw new InvalidOperationException("Local user was not found in the expected room");

                await HubContext.ChangeUserMods(newMods, room, user);
            }
        }

        public async Task SendMatchRequest(MatchUserRequest request)
        {
            using (var userUsage = await GetOrCreateLocalUserState())
            using (var roomUsage = await getLocalUserRoom(userUsage.Item))
            {
                var room = roomUsage.Item;

                if (room == null)
                    throw new InvalidOperationException("Attempted to operate on a null room");

                var user = room.Users.FirstOrDefault(u => u.UserID == Context.GetUserId());

                if (user == null)
                    throw new InvalidOperationException("Local user was not found in the expected room");

                switch (request)
                {
                    case StartMatchCountdownRequest startMatchCountdownRequest:
                        ensureIsHost(room);

                        if (room.State != MultiplayerRoomState.Open)
                            throw new InvalidStateException("Cannot start a countdown during ongoing play.");

                        if (room.Settings.AutoStartEnabled)
                            throw new InvalidStateException("Cannot start manual countdown if auto-start is enabled.");

                        await room.StartCountdown(new MatchStartCountdown { TimeRemaining = startMatchCountdownRequest.Duration }, HubContext.StartMatch);

                        break;

                    case StopCountdownRequest stopCountdownRequest:
                        ensureIsHost(room);

                        MultiplayerCountdown? countdown = room.FindCountdownById(stopCountdownRequest.ID);

                        if (countdown == null)
                            break;

                        switch (countdown)
                        {
                            case MatchStartCountdown when room.Settings.AutoStartEnabled:
                            case ForceGameplayStartCountdown:
                            case ServerShuttingDownCountdown:
                                throw new InvalidStateException("Cannot stop the requested countdown.");
                        }

                        await room.StopCountdown(countdown);
                        break;

                    default:
                        await room.Controller.HandleUserRequest(user, request);
                        break;
                }
            }
        }

        public async Task StartMatch()
        {
            using (var userUsage = await GetOrCreateLocalUserState())
            using (var roomUsage = await getLocalUserRoom(userUsage.Item))
            {
                var room = roomUsage.Item;

                if (room == null)
                    throw new InvalidOperationException("Attempted to operate on a null room");

                ensureIsHost(room);

                if (room.Host != null && room.Host.State != MultiplayerUserState.Spectating && room.Host.State != MultiplayerUserState.Ready)
                    throw new InvalidStateException("Can't start match when the host is not ready.");

                if (room.Users.All(u => u.State != MultiplayerUserState.Ready))
                    throw new InvalidStateException("Can't start match when no users are ready.");

                await HubContext.StartMatch(room);
            }
        }

        public async Task AbortMatch()
        {
            using (var userUsage = await GetOrCreateLocalUserState())
            using (var roomUsage = await getLocalUserRoom(userUsage.Item))
            {
                var room = roomUsage.Item;
                if (room == null)
                    throw new InvalidOperationException("Attempted to operate on a null room");

                ensureIsHost(room);

                if (room.State != MultiplayerRoomState.WaitingForLoad && room.State != MultiplayerRoomState.Playing)
                    throw new InvalidStateException("Cannot abort a match that hasn't started.");

                foreach (var user in room.Users)
                    await HubContext.ChangeAndBroadcastUserState(room, user, MultiplayerUserState.Idle);

                await Clients.Group(GetGroupId(room.RoomID)).GameplayAborted(GameplayAbortReason.HostAbortedTheMatch);

                await HubContext.UpdateRoomStateIfRequired(room);
            }
        }

        public async Task AbortGameplay()
        {
            using (var userUsage = await GetOrCreateLocalUserState())
            using (var roomUsage = await getLocalUserRoom(userUsage.Item))
            {
                var room = roomUsage.Item;
                if (room == null)
                    throw new InvalidOperationException("Attempted to operate on a null room");

                var user = room.Users.FirstOrDefault(u => u.UserID == Context.GetUserId());
                if (user == null)
                    throw new InvalidOperationException("Local user was not found in the expected room");

                if (!IsGameplayState(user.State))
                    throw new InvalidStateException("Cannot abort gameplay while not in a gameplay state");

                await HubContext.ChangeAndBroadcastUserState(room, user, MultiplayerUserState.Idle);
                await HubContext.UpdateRoomStateIfRequired(room);
            }
        }

        public async Task AddPlaylistItem(MultiplayerPlaylistItem item)
        {
            using (var userUsage = await GetOrCreateLocalUserState())
            using (var roomUsage = await getLocalUserRoom(userUsage.Item))
            {
                var room = roomUsage.Item;
                if (room == null)
                    throw new InvalidOperationException("Attempted to operate on a null room");

                var user = room.Users.FirstOrDefault(u => u.UserID == Context.GetUserId());
                if (user == null)
                    throw new InvalidOperationException("Local user was not found in the expected room");

                Log(room, $"Adding playlist item for beatmap {item.BeatmapID}");
                await room.Controller.AddPlaylistItem(item, user);

                await HubContext.UpdateRoomStateIfRequired(room);
            }
        }

        public async Task EditPlaylistItem(MultiplayerPlaylistItem item)
        {
            using (var userUsage = await GetOrCreateLocalUserState())
            using (var roomUsage = await getLocalUserRoom(userUsage.Item))
            {
                var room = roomUsage.Item;
                if (room == null)
                    throw new InvalidOperationException("Attempted to operate on a null room");

                var user = room.Users.FirstOrDefault(u => u.UserID == Context.GetUserId());
                if (user == null)
                    throw new InvalidOperationException("Local user was not found in the expected room");

                Log(room, $"Editing playlist item {item.ID} for beatmap {item.BeatmapID}");
                await room.Controller.EditPlaylistItem(item, user);
            }
        }

        public async Task RemovePlaylistItem(long playlistItemId)
        {
            using (var userUsage = await GetOrCreateLocalUserState())
            using (var roomUsage = await getLocalUserRoom(userUsage.Item))
            {
                var room = roomUsage.Item;
                if (room == null)
                    throw new InvalidOperationException("Attempted to operate on a null room");

                var user = room.Users.FirstOrDefault(u => u.UserID == Context.GetUserId());
                if (user == null)
                    throw new InvalidOperationException("Local user was not found in the expected room");

                Log(room, $"Removing playlist item {playlistItemId}");
                await room.Controller.RemovePlaylistItem(playlistItemId, user);

                await HubContext.UpdateRoomStateIfRequired(room);
            }
        }

        public async Task ChangeSettings(MultiplayerRoomSettings settings)
        {
            using (var userUsage = await GetOrCreateLocalUserState())
            using (var roomUsage = await getLocalUserRoom(userUsage.Item))
            {
                var room = roomUsage.Item;

                if (room == null)
                    throw new InvalidOperationException("Attempted to operate on a null room");

                if (room.State != MultiplayerRoomState.Open)
                    throw new InvalidStateException("Attempted to change settings while game is active");

                ensureIsHost(room);

                Log(room, "Settings updating");

                settings.Name = await chatFilters.FilterAsync(settings.Name);

                // Server is authoritative over the playlist item ID.
                // Todo: This needs to change for tournament mode.
                settings.PlaylistItemId = room.Settings.PlaylistItemId;

                if (room.Settings.Equals(settings))
                    return;

                var previousSettings = room.Settings;

                if (settings.MatchType == MatchType.Playlists)
                    throw new InvalidStateException("Invalid match type selected");

                try
                {
                    room.Settings = settings;
                    await updateDatabaseSettings(room);
                }
                catch
                {
                    // rollback settings if an error occurred when updating the database.
                    room.Settings = previousSettings;
                    throw;
                }

                if (previousSettings.MatchType != settings.MatchType)
                {
                    await room.ChangeMatchType(settings.MatchType);
                    Log(room, $"Switching room ruleset to {room.Controller}");
                }

                await room.Controller.HandleSettingsChanged();
                await HubContext.NotifySettingsChanged(room, false);

                await HubContext.UpdateRoomStateIfRequired(room);
            }
        }

        /// <summary>
        /// Get the group ID to be used for multiplayer messaging.
        /// </summary>
        /// <param name="roomId">The databased room ID.</param>
        public static string GetGroupId(long roomId) => $"room:{roomId}";

        private async Task updateDatabaseSettings(MultiplayerRoom room)
        {
            var playlistItem = room.Playlist.FirstOrDefault(item => item.ID == room.Settings.PlaylistItemId);

            if (playlistItem == null)
                throw new InvalidStateException("Attempted to select a playlist item not contained by the room.");

            using (var db = databaseFactory.GetInstance())
                await db.UpdateRoomSettingsAsync(room);
        }

        private async Task updateDatabaseHost(MultiplayerRoom room)
        {
            using (var db = databaseFactory.GetInstance())
                await db.UpdateRoomHostAsync(room);
        }

        private async Task endDatabaseMatch(MultiplayerRoom room)
        {
            using (var db = databaseFactory.GetInstance())
                await db.EndMatchAsync(room);

            await multiplayerEventLogger.LogRoomDisbandedAsync(room.RoomID, Context.GetUserId());
        }

        private async Task addDatabaseUser(MultiplayerRoom room, MultiplayerRoomUser user)
        {
            using (var db = databaseFactory.GetInstance())
                await db.AddRoomParticipantAsync(room, user);
        }

        private async Task removeDatabaseUser(MultiplayerRoom room, MultiplayerRoomUser user)
        {
            using (var db = databaseFactory.GetInstance())
                await db.RemoveRoomParticipantAsync(room, user);
        }

        protected override async Task CleanUpState(MultiplayerClientState state)
        {
            await base.CleanUpState(state);
            await matchmakingQueueService.RemoveFromQueueAsync(new MatchmakingClientState(state));
            await leaveRoom(state, true);
        }

        private async Task setNewHost(MultiplayerRoom room, MultiplayerRoomUser newHost)
        {
            room.Host = newHost;
            await Clients.Group(GetGroupId(room.RoomID)).HostChanged(newHost.UserID);

            await updateDatabaseHost(room);
        }

        /// <summary>
        /// Given a room and a state transition, throw if there's an issue with the sequence of events.
        /// </summary>
        /// <param name="room">The room.</param>
        /// <param name="oldState">The old state.</param>
        /// <param name="newState">The new state.</param>
        private void ensureValidStateSwitch(ServerMultiplayerRoom room, MultiplayerUserState oldState, MultiplayerUserState newState)
        {
            switch (newState)
            {
                case MultiplayerUserState.Idle:
                    if (IsGameplayState(oldState))
                        throw new InvalidStateException("Cannot return to idle without aborting gameplay.");

                    // any non-gameplay state can return to idle.
                    break;

                case MultiplayerUserState.Ready:
                    if (oldState != MultiplayerUserState.Idle)
                        throw new InvalidStateChangeException(oldState, newState);

                    if (room.Controller.CurrentItem.Expired)
                        throw new InvalidStateException("Cannot ready up while all items have been played.");

                    break;

                case MultiplayerUserState.WaitingForLoad:
                    // state is managed by the server.
                    throw new InvalidStateChangeException(oldState, newState);

                case MultiplayerUserState.Loaded:
                    if (oldState != MultiplayerUserState.WaitingForLoad)
                        throw new InvalidStateChangeException(oldState, newState);

                    break;

                case MultiplayerUserState.ReadyForGameplay:
                    if (oldState != MultiplayerUserState.Loaded)
                        throw new InvalidStateChangeException(oldState, newState);

                    break;

                case MultiplayerUserState.Playing:
                    // state is managed by the server.
                    throw new InvalidStateChangeException(oldState, newState);

                case MultiplayerUserState.FinishedPlay:
                    if (oldState != MultiplayerUserState.Playing)
                        throw new InvalidStateChangeException(oldState, newState);

                    break;

                case MultiplayerUserState.Results:
                    // state is managed by the server.
                    throw new InvalidStateChangeException(oldState, newState);

                case MultiplayerUserState.Spectating:
                    if (oldState != MultiplayerUserState.Idle && oldState != MultiplayerUserState.Ready)
                        throw new InvalidStateChangeException(oldState, newState);

                    break;

                default:
                    throw new ArgumentOutOfRangeException(nameof(newState), newState, null);
            }
        }

        public static bool IsGameplayState(MultiplayerUserState state)
        {
            switch (state)
            {
                default:
                    return false;

                case MultiplayerUserState.WaitingForLoad:
                case MultiplayerUserState.Loaded:
                case MultiplayerUserState.ReadyForGameplay:
                case MultiplayerUserState.Playing:
                    return true;
            }
        }

        /// <summary>
        /// Ensure the local user is the host of the room, and throw if they are not.
        /// </summary>
        private void ensureIsHost(MultiplayerRoom room)
        {
            if (room.Host?.UserID != Context.GetUserId())
                throw new NotHostException();
        }

        /// <summary>
        /// Retrieve the <see cref="MultiplayerRoom"/> for the local context user.
        /// </summary>
        private async Task<ItemUsage<ServerMultiplayerRoom>> getLocalUserRoom(MultiplayerClientState? state)
        {
            if (state == null)
                throw new NotJoinedRoomException();

            long roomId = state.CurrentRoomID;

            return await Rooms.GetForUse(roomId);
        }

        private async Task leaveRoom(MultiplayerClientState state, bool wasKick)
        {
            using (var roomUsage = await getLocalUserRoom(state))
                await leaveRoom(state, roomUsage, wasKick);
        }

        private async Task leaveRoom(MultiplayerClientState state, ItemUsage<ServerMultiplayerRoom> roomUsage, bool wasKick)
        {
            var room = roomUsage.Item;

            if (room == null)
                throw new InvalidOperationException("Attempted to operate on a null room");

            Log(room, wasKick ? "User kicked" : "User left");

            await Groups.RemoveFromGroupAsync(state.ConnectionId, GetGroupId(room.RoomID));

            var user = room.Users.FirstOrDefault(u => u.UserID == state.UserId);

            if (user == null)
                throw new InvalidStateException("User was not in the expected room.");

            await room.RemoveUser(user);
            await removeDatabaseUser(room, user);

            try
            {
                // Run in background so we don't hold locks on user/room states.
                _ = sharedInterop.RemoveUserFromRoomAsync(state.UserId, state.CurrentRoomID);
            }
            catch
            {
                // Errors are logged internally by SharedInterop.
            }

            // handle closing the room if the only participant is the user which is leaving.
            if (room.Users.Count == 0)
            {
                await endDatabaseMatch(room);

                // only destroy the usage after the database operation succeeds.
                Log(room, "Stopping tracking of room (all users left).");
                roomUsage.Destroy();
                return;
            }

            await HubContext.UpdateRoomStateIfRequired(room);

            // if this user was the host, we need to arbitrarily transfer host so the room can continue to exist.
            if (room.Host?.Equals(user) == true)
            {
                // there *has* to still be at least one user in the room (see user check above).
                var newHost = room.Users.First();

                await setNewHost(room, newHost);
            }

            if (wasKick)
            {
                // the target user has already been removed from the group, so send the message to them separately.
                await Clients.Client(state.ConnectionId).UserKicked(user);
                await Clients.Group(GetGroupId(room.RoomID)).UserKicked(user);
            }
            else
                await Clients.Group(GetGroupId(room.RoomID)).UserLeft(user);
        }

        internal Task<ItemUsage<ServerMultiplayerRoom>> GetRoom(long roomId) => Rooms.GetForUse(roomId);

        protected void Log(ServerMultiplayerRoom room, string message, LogLevel logLevel = LogLevel.Information) => base.Log($"[room:{room.RoomID}] {message}", logLevel);
    }
}<|MERGE_RESOLUTION|>--- conflicted
+++ resolved
@@ -44,11 +44,7 @@
             IHubContext<MultiplayerHub> hubContext,
             ISharedInterop sharedInterop,
             MultiplayerEventLogger multiplayerEventLogger,
-<<<<<<< HEAD
-            IConnectionMultiplexer redis)
-=======
             IMatchmakingQueueBackgroundService matchmakingQueueService)
->>>>>>> 7284b3a5
             : base(loggerFactory, users)
         {
             this.databaseFactory = databaseFactory;
@@ -229,14 +225,8 @@
 
                 if (databaseRoom.ends_at != null && databaseRoom.ends_at < DateTimeOffset.Now)
                     throw new InvalidStateException("Match has already ended.");
-<<<<<<< HEAD
-                //打印两个id
-                Log($"Database room user_id: {databaseRoom.host_id}, Context user_id: {Context.GetUserId()}");
-                if (databaseRoom.host_id != Context.GetUserId())
-=======
 
                 if (databaseRoom.type != database_match_type.matchmaking && databaseRoom.user_id != Context.GetUserId())
->>>>>>> 7284b3a5
                     throw new InvalidOperationException("Non-host is attempting to join match before host");
 
                 var room = new ServerMultiplayerRoom(roomId, HubContext, databaseFactory)
