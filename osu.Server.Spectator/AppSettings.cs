--- conflicted
+++ resolved
@@ -39,7 +39,6 @@
 
         public static string? SentryDsn { get; }
 
-<<<<<<< HEAD
         #region JWT Authentication Settings
 
         public static string JwtSecretKey { get; }
@@ -49,7 +48,7 @@
         public static bool UseLegacyRsaAuth { get; }
 
         #endregion
-=======
+
         public static int BanchoBotUserId { get; }
 
         public static int MatchmakingRoomSize { get; set; }
@@ -73,7 +72,7 @@
         /// Defaults to doubling every 15 seconds. After 90 seconds it will cover all possible users.
         /// </remarks>
         public static double MatchmakingRatingRadiusIncreaseTime { get; } = 15;
->>>>>>> 7284b3a5
+
 
         static AppSettings()
         {
@@ -100,7 +99,6 @@
             SharedInteropDomain = Environment.GetEnvironmentVariable("SHARED_INTEROP_DOMAIN") ?? "http://localhost:8000";
             SharedInteropSecret = Environment.GetEnvironmentVariable("SHARED_INTEROP_SECRET") ?? string.Empty;
 
-<<<<<<< HEAD
             SentryDsn = Environment.GetEnvironmentVariable("SP_SENTRY_DSN") ?? "https://5840d8cb8d2b4d238369443bedef1d74@glitchtip.g0v0.top/4";
 
             // JWT Authentication Settings
@@ -109,8 +107,7 @@
             JwtAccessTokenExpireMinutes = int.Parse(Environment.GetEnvironmentVariable("JWT_ACCESS_TOKEN_EXPIRE_MINUTES") ?? "1440");
             OsuClientId = int.Parse(Environment.GetEnvironmentVariable("OSU_CLIENT_ID") ?? "5");
             UseLegacyRsaAuth = Environment.GetEnvironmentVariable("USE_LEGACY_RSA_AUTH") == "1";
-=======
-            SentryDsn = Environment.GetEnvironmentVariable("SENTRY_DSN");
+
 
             BanchoBotUserId = int.TryParse(Environment.GetEnvironmentVariable("BANCHO_BOT_USER_ID"), out int id) ? id : 3;
 
@@ -129,7 +126,7 @@
             MatchmakingRatingRadiusIncreaseTime = int.TryParse(Environment.GetEnvironmentVariable("MATCHMAKING_RATING_RADIUS_INCREASE_TIME"), out int mmRatingRadiusIncreaseTime)
                 ? mmRatingRadiusIncreaseTime
                 : MatchmakingRatingRadiusIncreaseTime;
->>>>>>> 7284b3a5
+
         }
     }
 }