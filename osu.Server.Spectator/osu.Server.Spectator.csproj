--- conflicted
+++ resolved
@@ -14,21 +14,12 @@
         <PackageReference Include="Microsoft.AspNetCore.SignalR.Protocols.NewtonsoftJson" Version="6.0.3" />
         <PackageReference Include="Microsoft.AspNetCore.Authentication.JwtBearer" Version="6.0.3" />
         <PackageReference Include="Microsoft.Extensions.Logging.Console" Version="6.0.0" />
-<<<<<<< HEAD
-        <PackageReference Include="ppy.osu.Game" Version="2022.306.0" />
-        <PackageReference Include="ppy.osu.Game.Rulesets.Catch" Version="2022.306.0" />
-        <PackageReference Include="ppy.osu.Game.Rulesets.Mania" Version="2022.306.0" />
-        <PackageReference Include="ppy.osu.Game.Rulesets.Osu" Version="2022.306.0" />
-        <PackageReference Include="ppy.osu.Game.Rulesets.Taiko" Version="2022.306.0" />
-        <PackageReference Include="ppy.osu.Server.OsuQueueProcessor" Version="2022.213.0" />
-=======
         <PackageReference Include="ppy.osu.Game" Version="2022.325.0" />
         <PackageReference Include="ppy.osu.Game.Rulesets.Catch" Version="2022.325.0" />
         <PackageReference Include="ppy.osu.Game.Rulesets.Mania" Version="2022.325.0" />
         <PackageReference Include="ppy.osu.Game.Rulesets.Osu" Version="2022.325.0" />
         <PackageReference Include="ppy.osu.Game.Rulesets.Taiko" Version="2022.325.0" />
         <PackageReference Include="ppy.osu.Server.OsuQueueProcessor" Version="2022.320.1" />
->>>>>>> cffccb0f
         <PackageReference Include="Microsoft.NETCore.Targets" Version="5.0.0" />
     </ItemGroup>
 
