// Copyright (c) ppy Pty Ltd <contact@ppy.sh>. Licensed under the MIT Licence.
// See the LICENCE file in the repository root for full licence text.

using System.Collections.Generic;
using System.Linq;
using System.Threading;
using System.Threading.Tasks;
using Microsoft.AspNetCore.Http.Features;
using Microsoft.AspNetCore.SignalR;
using Microsoft.Extensions.Caching.Memory;
using Microsoft.Extensions.Logging;
using Moq;
using osu.Game.Online.Metadata;
using osu.Game.Users;
using osu.Server.Spectator.Database;
using osu.Server.Spectator.Entities;
using osu.Server.Spectator.Hubs.Metadata;
using osu.Server.Spectator.Hubs.Spectator;
using Xunit;

namespace osu.Server.Spectator.Tests
{
    public class MetadataHubTest
    {
        private const int user_id = 55;

        private readonly MetadataHub hub;
        private readonly EntityStore<MetadataClientState> userStates;
        private readonly Mock<IDatabaseAccess> mockDatabase;
        private readonly Mock<IMetadataClient> mockCaller;
        private readonly Mock<IMetadataClient> mockWatchersGroup;
        private readonly Mock<IGroupManager> mockGroupManager;
<<<<<<< HEAD
        private readonly Mock<IHubCallerClients<IMetadataClient>> mockClients;
=======
        private readonly Mock<IDatabaseAccess> mockDatabase;
>>>>>>> 718fb5a4

        public MetadataHubTest()
        {
            userStates = new EntityStore<MetadataClientState>();

            mockDatabase = new Mock<IDatabaseAccess>();
            var databaseFactory = new Mock<IDatabaseFactory>();
            databaseFactory.Setup(factory => factory.GetInstance()).Returns(mockDatabase.Object);
            var loggerFactoryMock = new Mock<ILoggerFactory>();
            loggerFactoryMock.Setup(factory => factory.CreateLogger(It.IsAny<string>()))
                             .Returns(new Mock<ILogger>().Object);

            hub = new MetadataHub(
                loggerFactoryMock.Object,
                new MemoryCache(new MemoryCacheOptions()),
                userStates,
                databaseFactory.Object,
                new Mock<IDailyChallengeUpdater>().Object,
                new Mock<IScoreProcessedSubscriber>().Object);

            mockWatchersGroup = new Mock<IMetadataClient>();
            mockCaller = new Mock<IMetadataClient>();
            mockGroupManager = new Mock<IGroupManager>();

            mockClients = new Mock<IHubCallerClients<IMetadataClient>>();
            mockClients.Setup(clients => clients.Group(MetadataHub.ONLINE_PRESENCE_WATCHERS_GROUP))
                       .Returns(mockWatchersGroup.Object);
            mockClients.Setup(clients => clients.Groups(It.Is<IReadOnlyList<string>>(list => list.Contains(MetadataHub.ONLINE_PRESENCE_WATCHERS_GROUP))))
                       .Returns(mockWatchersGroup.Object);
            mockClients.Setup(clients => clients.Caller)
                       .Returns(mockCaller.Object);

            hub.Context = createUserContext(user_id).Object;
            hub.Clients = mockClients.Object;
            hub.Groups = mockGroupManager.Object;
        }

        [Fact]
        public async Task UserStatusIsTrackedAndCleanedUp()
        {
            await hub.OnConnectedAsync();

            using (var usage = await userStates.GetForUse(user_id))
                Assert.NotNull(usage.Item);

            mockWatchersGroup.Verify(client => client.UserPresenceUpdated(user_id, It.IsAny<UserPresence>()), Times.Never);

            await hub.UpdateStatus(UserStatus.Online);
            await hub.UpdateActivity(new UserActivity.ChoosingBeatmap());

            using (var usage = await userStates.GetForUse(user_id))
            {
                Assert.NotNull(usage.Item!.UserActivity);
                Assert.IsType<UserActivity.ChoosingBeatmap>(usage.Item!.UserActivity);
            }

            mockWatchersGroup.Verify(client => client.UserPresenceUpdated(user_id, It.IsAny<UserPresence>()), Times.Exactly(2));

            await hub.UpdateStatus(UserStatus.DoNotDisturb);

            using (var usage = await userStates.GetForUse(user_id))
            {
                Assert.NotNull(usage.Item!.UserStatus);
                Assert.Equal(UserStatus.DoNotDisturb, usage.Item!.UserStatus);
            }

            mockWatchersGroup.Verify(client => client.UserPresenceUpdated(user_id, It.IsAny<UserPresence>()), Times.Exactly(3));

            await hub.OnDisconnectedAsync(null);

            using (var usage = await userStates.GetForUse(user_id, true))
                Assert.Null(usage.Item);

            mockWatchersGroup.Verify(client => client.UserPresenceUpdated(user_id, null), Times.Once);
        }

        [Fact]
        public async Task UserSwitchingToAppearOfflineHandledCorrectly()
        {
            await hub.OnConnectedAsync();
            mockWatchersGroup.Verify(client => client.UserPresenceUpdated(user_id, null), Times.Never);
            mockWatchersGroup.Verify(client => client.UserPresenceUpdated(user_id, It.IsAny<UserPresence>()), Times.Never);

            await hub.UpdateStatus(UserStatus.Online);
            mockWatchersGroup.Verify(client => client.UserPresenceUpdated(user_id, null), Times.Never);
            mockWatchersGroup.Verify(client => client.UserPresenceUpdated(user_id, It.IsAny<UserPresence>()), Times.Once);

            await hub.UpdateStatus(UserStatus.Offline);
            mockWatchersGroup.Verify(client => client.UserPresenceUpdated(user_id, null), Times.Once);
            mockWatchersGroup.Verify(client => client.UserPresenceUpdated(user_id, It.IsAny<UserPresence>()), Times.Once);

            using (var usage = await userStates.GetForUse(user_id))
            {
                Assert.NotNull(usage.Item!.UserStatus);
                Assert.Equal(UserStatus.Offline, usage.Item!.UserStatus);
            }

            await hub.UpdateActivity(new UserActivity.ChoosingBeatmap());
            mockWatchersGroup.Verify(client => client.UserPresenceUpdated(user_id, null), Times.Once);
            mockWatchersGroup.Verify(client => client.UserPresenceUpdated(user_id, It.IsAny<UserPresence>()), Times.Once);

            using (var usage = await userStates.GetForUse(user_id))
            {
                Assert.NotNull(usage.Item!.UserActivity);
                Assert.IsType<UserActivity.ChoosingBeatmap>(usage.Item!.UserActivity);
            }

            await hub.OnDisconnectedAsync(null);
            mockWatchersGroup.Verify(client => client.UserPresenceUpdated(user_id, null), Times.Once);
            mockWatchersGroup.Verify(client => client.UserPresenceUpdated(user_id, It.IsAny<UserPresence>()), Times.Once);
        }

        [Fact]
        public async Task AppearOfflineUserUpdatesAreNeverBroadcast()
        {
            await hub.OnConnectedAsync();
            mockWatchersGroup.Verify(client => client.UserPresenceUpdated(user_id, It.IsAny<UserPresence>()), Times.Never);

            await hub.UpdateStatus(UserStatus.Offline);
            mockWatchersGroup.Verify(client => client.UserPresenceUpdated(user_id, It.IsAny<UserPresence>()), Times.Never);

            using (var usage = await userStates.GetForUse(user_id))
            {
                Assert.NotNull(usage.Item!.UserStatus);
                Assert.Equal(UserStatus.Offline, usage.Item!.UserStatus);
            }

            await hub.UpdateActivity(new UserActivity.ChoosingBeatmap());
            mockWatchersGroup.Verify(client => client.UserPresenceUpdated(user_id, It.IsAny<UserPresence>()), Times.Never);

            using (var usage = await userStates.GetForUse(user_id))
            {
                Assert.NotNull(usage.Item!.UserActivity);
                Assert.IsType<UserActivity.ChoosingBeatmap>(usage.Item!.UserActivity);
            }

            await hub.OnDisconnectedAsync(null);
            mockWatchersGroup.Verify(client => client.UserPresenceUpdated(user_id, It.IsAny<UserPresence>()), Times.Never);
        }

        [Fact]
        public async Task FreshUserClientOnlyTriggersSinglePresence()
        {
            await hub.OnConnectedAsync();
            await hub.UpdateStatus(UserStatus.DoNotDisturb);
            await hub.UpdateActivity(null);

            mockWatchersGroup.Verify(client => client.UserPresenceUpdated(user_id, null), Times.Never);
            mockWatchersGroup.Verify(client => client.UserPresenceUpdated(user_id, It.Is<UserPresence>(p => p.Status == UserStatus.DoNotDisturb)), Times.Exactly(1));
        }

        [Fact]
        public async Task UserLoginLogging()
        {
            await hub.OnConnectedAsync();

            // verify that the caller got the initial data update.
            mockDatabase.Verify(caller => caller.AddLoginForUserAsync(user_id, It.IsAny<string>()), Times.Once);
        }

        [Fact]
        public async Task UserWatchingHandling()
        {
            using (var usage = await userStates.GetForUse(100, true))
            {
                usage.Item = new MetadataClientState("abcdef", 100, null)
                {
                    UserActivity = new UserActivity.ChoosingBeatmap(),
                    UserStatus = UserStatus.Online
                };
            }

            using (var usage = await userStates.GetForUse(101, true))
            {
                usage.Item = new MetadataClientState("abcdef", 101, null)
                {
                    UserActivity = new UserActivity.ChoosingBeatmap(),
                    UserStatus = UserStatus.DoNotDisturb
                };
            }

            await hub.BeginWatchingUserPresence();
            mockGroupManager.Verify(
                mgr => mgr.AddToGroupAsync(It.IsAny<string>(), MetadataHub.ONLINE_PRESENCE_WATCHERS_GROUP, It.IsAny<CancellationToken>()),
                Times.Once);
            // verify that the caller got the initial data update.
            mockCaller.Verify(caller => caller.UserPresenceUpdated(It.IsAny<int>(), It.IsAny<UserPresence>()), Times.Exactly(2));

            await hub.EndWatchingUserPresence();
            mockGroupManager.Verify(
                mgr => mgr.RemoveFromGroupAsync(It.IsAny<string>(), MetadataHub.ONLINE_PRESENCE_WATCHERS_GROUP, It.IsAny<CancellationToken>()),
                Times.Once);
        }

        [Fact]
        public async Task UserFriendsAlwaysNotified()
        {
            const int friend_id = 56;
            const int non_friend_id = 57;

            Mock<HubCallerContext> friendContext = createUserContext(friend_id);
            Mock<HubCallerContext> nonFriendContext = createUserContext(non_friend_id);

            mockDatabase.Setup(d => d.GetUserFriendsAsync(user_id)).ReturnsAsync([friend_id]);
            mockClients.Setup(clients => clients.Groups(It.Is<IReadOnlyList<string>>(list => list.Contains(MetadataHub.FRIEND_PRESENCE_WATCHERS_GROUP(friend_id)))))
                       .Returns(() => mockCaller.Object);

            await hub.OnConnectedAsync();

            // Friend connects...
            hub.Context = friendContext.Object;
            await hub.OnConnectedAsync();
            await hub.UpdateStatus(UserStatus.Online);
            mockCaller.Verify(c => c.UserPresenceUpdated(friend_id, It.Is<UserPresence>(p => p.Status == UserStatus.Online)), Times.Once);

            // Non-friend connects...
            hub.Context = nonFriendContext.Object;
            await hub.OnConnectedAsync();
            await hub.UpdateStatus(UserStatus.Online);
            mockCaller.Verify(c => c.UserPresenceUpdated(non_friend_id, It.IsAny<UserPresence>()), Times.Never);

            // Friend disconnects...
            hub.Context = friendContext.Object;
            await hub.OnDisconnectedAsync(null);
            mockCaller.Verify(c => c.UserPresenceUpdated(friend_id, null), Times.Once);

            // Non-friend disconnects...
            hub.Context = nonFriendContext.Object;
            await hub.OnDisconnectedAsync(null);
            mockCaller.Verify(c => c.UserPresenceUpdated(non_friend_id, It.IsAny<UserPresence>()), Times.Never);
        }

        private Mock<HubCallerContext> createUserContext(int userId)
        {
            var mockContext = new Mock<HubCallerContext>();
            mockContext.Setup(ctx => ctx.ConnectionId).Returns(userId.ToString());
            mockContext.Setup(ctx => ctx.UserIdentifier).Returns(userId.ToString());
            // this is to ensure that the `Context.GetHttpContext()` call in `MetadataHub.OnConnectedAsync()` doesn't nullref
            // (the method in question is an extension, and it accesses `Features`; mocking further is not required).
            mockContext.Setup(ctx => ctx.Features).Returns(new Mock<IFeatureCollection>().Object);
            return mockContext;
        }
    }
}<|MERGE_RESOLUTION|>--- conflicted
+++ resolved
@@ -26,15 +26,11 @@
 
         private readonly MetadataHub hub;
         private readonly EntityStore<MetadataClientState> userStates;
-        private readonly Mock<IDatabaseAccess> mockDatabase;
         private readonly Mock<IMetadataClient> mockCaller;
         private readonly Mock<IMetadataClient> mockWatchersGroup;
         private readonly Mock<IGroupManager> mockGroupManager;
-<<<<<<< HEAD
+        private readonly Mock<IDatabaseAccess> mockDatabase;
         private readonly Mock<IHubCallerClients<IMetadataClient>> mockClients;
-=======
-        private readonly Mock<IDatabaseAccess> mockDatabase;
->>>>>>> 718fb5a4
 
         public MetadataHubTest()
         {
