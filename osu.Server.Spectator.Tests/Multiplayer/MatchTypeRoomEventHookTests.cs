--- conflicted
+++ resolved
@@ -33,13 +33,8 @@
 
             await room.Initialise();
 
-<<<<<<< HEAD
-            Mock<MatchTypeImplementation> typeImplementation = new Mock<MatchTypeImplementation>(room, hub.Object);
-            await room.ChangeMatchType(typeImplementation.Object);
-=======
             Mock<IMatchController> controller = new Mock<IMatchController>();
             await room.ChangeMatchType(controller.Object);
->>>>>>> b28da328
 
             await room.AddUser(new MultiplayerRoomUser(1));
 
@@ -68,19 +63,11 @@
 
             await room.AddUser(user);
 
-<<<<<<< HEAD
-            Mock<MatchTypeImplementation> typeImplementation = new Mock<MatchTypeImplementation>(room, hub.Object);
-            await room.ChangeMatchType(typeImplementation.Object);
-
-            await room.RemoveUser(user);
-            typeImplementation.Verify(m => m.HandleUserLeft(It.IsAny<MultiplayerRoomUser>()), Times.Once());
-=======
             Mock<IMatchController> controller = new Mock<IMatchController>();
             await room.ChangeMatchType(controller.Object);
 
             await room.RemoveUser(user);
             controller.Verify(m => m.HandleUserLeft(It.IsAny<MultiplayerRoomUser>()), Times.Once());
->>>>>>> b28da328
         }
 
         [Fact]
@@ -106,13 +93,8 @@
                 await room.AddUser(new MultiplayerRoomUser(i));
 
             // change the match type
-<<<<<<< HEAD
-            Mock<MatchTypeImplementation> typeImplementation = new Mock<MatchTypeImplementation>(room, hub.Object);
-            await room.ChangeMatchType(typeImplementation.Object);
-=======
             Mock<IMatchController> controller = new Mock<IMatchController>();
             await room.ChangeMatchType(controller.Object);
->>>>>>> b28da328
 
             // ensure the match type received hook events for all already joined users.
             controller.Verify(m => m.HandleUserJoined(It.IsAny<MultiplayerRoomUser>()), Times.Exactly(5));
