--- conflicted
+++ resolved
@@ -285,29 +285,41 @@
         }
 
         [Fact]
-<<<<<<< HEAD
+        public async Task TimeRemainingUpdatedOnJoin()
+        {
+            await Hub.JoinRoom(ROOM_ID);
+            await Hub.ChangeState(MultiplayerUserState.Ready);
+            await Hub.SendMatchRequest(new StartMatchCountdownRequest { Duration = TimeSpan.FromMinutes(1) });
+            await waitForCountingDown();
+
+            using (var usage = await Hub.GetRoom(ROOM_ID))
+            {
+                var room = usage.Item;
+                Debug.Assert(room != null);
+
+                Assert.True(room.Countdown?.TimeRemaining.TotalSeconds == 60);
+            }
+
+            Thread.Sleep(2000);
+
+            SetUserContext(ContextUser2);
+            var secondRoom = await Hub.JoinRoom(ROOM_ID);
+
+            Assert.True(secondRoom.Countdown?.TimeRemaining.TotalSeconds < 60);
+        }
+
+        [Fact]
         public async Task AutoStartCountdownDoesNotStartWithZeroDuration()
         {
             await Hub.JoinRoom(ROOM_ID);
             await Hub.ChangeState(MultiplayerUserState.Ready);
 
-            using (var usage = Hub.GetRoom(ROOM_ID))
-=======
-        public async Task TimeRemainingUpdatedOnJoin()
-        {
-            await Hub.JoinRoom(ROOM_ID);
-            await Hub.ChangeState(MultiplayerUserState.Ready);
-            await Hub.SendMatchRequest(new StartMatchCountdownRequest { Duration = TimeSpan.FromMinutes(1) });
-            await waitForCountingDown();
-
-            using (var usage = await Hub.GetRoom(ROOM_ID))
->>>>>>> fe0e947f
-            {
-                var room = usage.Item;
-                Debug.Assert(room != null);
-
-<<<<<<< HEAD
-                Assert.False(room.CountdownImplementation.IsRunning);
+            using (var usage = await Hub.GetRoom(ROOM_ID))
+            {
+                var room = usage.Item;
+                Debug.Assert(room != null);
+
+                Assert.False(room.IsCountdownRunning);
             }
         }
 
@@ -320,47 +332,47 @@
             // First user readies up.
             await Hub.ChangeState(MultiplayerUserState.Ready);
 
-            using (var usage = Hub.GetRoom(ROOM_ID))
-            {
-                var room = usage.Item;
-                Debug.Assert(room != null);
-
-                Assert.True(room.CountdownImplementation.IsRunning);
+            using (var usage = await Hub.GetRoom(ROOM_ID))
+            {
+                var room = usage.Item;
+                Debug.Assert(room != null);
+
+                Assert.True(room.IsCountdownRunning);
             }
 
             // Second user joins (not ready).
             SetUserContext(ContextUser2);
             await Hub.JoinRoom(ROOM_ID);
 
-            using (var usage = Hub.GetRoom(ROOM_ID))
-            {
-                var room = usage.Item;
-                Debug.Assert(room != null);
-
-                Assert.True(room.CountdownImplementation.IsRunning);
+            using (var usage = await Hub.GetRoom(ROOM_ID))
+            {
+                var room = usage.Item;
+                Debug.Assert(room != null);
+
+                Assert.True(room.IsCountdownRunning);
             }
 
             // Second user readies up.
             await Hub.ChangeState(MultiplayerUserState.Ready);
 
-            using (var usage = Hub.GetRoom(ROOM_ID))
-            {
-                var room = usage.Item;
-                Debug.Assert(room != null);
-
-                Assert.True(room.CountdownImplementation.IsRunning);
+            using (var usage = await Hub.GetRoom(ROOM_ID))
+            {
+                var room = usage.Item;
+                Debug.Assert(room != null);
+
+                Assert.True(room.IsCountdownRunning);
             }
 
             // First user unreadies.
             SetUserContext(ContextUser);
             await Hub.ChangeState(MultiplayerUserState.Idle);
 
-            using (var usage = Hub.GetRoom(ROOM_ID))
-            {
-                var room = usage.Item;
-                Debug.Assert(room != null);
-
-                Assert.True(room.CountdownImplementation.IsRunning);
+            using (var usage = await Hub.GetRoom(ROOM_ID))
+            {
+                var room = usage.Item;
+                Debug.Assert(room != null);
+
+                Assert.True(room.IsCountdownRunning);
             }
 
             // Second user unreadies.
@@ -371,22 +383,22 @@
 
             while (attempts-- > 0)
             {
-                using (var usage = Hub.GetRoom(ROOM_ID))
-                {
-                    var room = usage.Item;
-                    Debug.Assert(room != null);
-
-                    if (!room.CountdownImplementation.IsRunning)
-                        break;
-                }
-            }
-
-            using (var usage = Hub.GetRoom(ROOM_ID))
-            {
-                var room = usage.Item;
-                Debug.Assert(room != null);
-
-                Assert.False(room.CountdownImplementation.IsRunning);
+                using (var usage = await Hub.GetRoom(ROOM_ID))
+                {
+                    var room = usage.Item;
+                    Debug.Assert(room != null);
+
+                    if (!room.IsCountdownRunning)
+                        break;
+                }
+            }
+
+            using (var usage = await Hub.GetRoom(ROOM_ID))
+            {
+                var room = usage.Item;
+                Debug.Assert(room != null);
+
+                Assert.False(room.IsCountdownRunning);
             }
         }
 
@@ -396,7 +408,7 @@
             await Hub.JoinRoom(ROOM_ID);
             await Hub.ChangeSettings(new MultiplayerRoomSettings { AutoStartDuration = TimeSpan.FromMinutes(1) });
             await Hub.ChangeState(MultiplayerUserState.Ready);
-            waitForCountingDown();
+            await waitForCountingDown();
 
             await Hub.SendMatchRequest(new StopCountdownRequest());
 
@@ -404,40 +416,26 @@
 
             while (attempts-- > 0)
             {
-                using (var usage = Hub.GetRoom(ROOM_ID))
-                {
-                    var room = usage.Item;
-                    Debug.Assert(room != null);
-
-                    if (!room.CountdownImplementation.IsRunning)
-                        break;
-                }
-            }
-
-            using (var usage = Hub.GetRoom(ROOM_ID))
-            {
-                var room = usage.Item;
-                Debug.Assert(room != null);
-
-                Assert.True(room.CountdownImplementation.IsRunning);
-            }
-        }
-
-        private void finishCountdown()
-=======
-                Assert.True(room.Countdown?.TimeRemaining.TotalSeconds == 60);
-            }
-
-            Thread.Sleep(2000);
-
-            SetUserContext(ContextUser2);
-            var secondRoom = await Hub.JoinRoom(ROOM_ID);
-
-            Assert.True(secondRoom.Countdown?.TimeRemaining.TotalSeconds < 60);
+                using (var usage = await Hub.GetRoom(ROOM_ID))
+                {
+                    var room = usage.Item;
+                    Debug.Assert(room != null);
+
+                    if (!room.IsCountdownRunning)
+                        break;
+                }
+            }
+
+            using (var usage = await Hub.GetRoom(ROOM_ID))
+            {
+                var room = usage.Item;
+                Debug.Assert(room != null);
+
+                Assert.True(room.IsCountdownRunning);
+            }
         }
 
         private async Task finishCountdown()
->>>>>>> fe0e947f
         {
             ServerMultiplayerRoom? room;
 
